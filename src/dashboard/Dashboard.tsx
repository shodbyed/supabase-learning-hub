/**
 * @fileoverview Dashboard Component
 * A simple welcome dashboard with navigation to other features
 */
import React from 'react';
import { useUser } from '../context/useUser';
import { useUserProfile } from '../hooks/useUserProfile';
import { LogoutButton } from '../login/LogoutButton';
import { Button } from '@/components/ui/button';
import { Link } from 'react-router-dom';

export const Dashboard: React.FC = () => {
  const { user } = useUser();
  const { member, loading } = useUserProfile();

  if (loading) {
    return <div>Loading your dashboard...</div>;
  }

  if (!member) {
    return <div>Error: No member record found</div>;
  }

  return (
    <div className="min-h-screen bg-gray-50">
      {/* Header */}
      <header className="bg-white shadow-sm border-b">
        <div className="max-w-7xl mx-auto px-4 sm:px-6 lg:px-8">
          <div className="flex justify-between items-center h-16">
            <div>
              <h1 className="text-2xl font-bold text-gray-900">BCA Dashboard</h1>
            </div>
            <div className="flex items-center space-x-4">
              <span className="text-sm text-gray-600">Welcome, {member.first_name}!</span>
              <LogoutButton />
            </div>
          </div>
        </div>
      </header>

      {/* Main Content */}
      <main className="max-w-7xl mx-auto px-4 sm:px-6 lg:px-8 py-8">
        {/* Main Dashboard Content */}
        <div className="space-y-8">
          {/* Quick Stats/Overview */}
          <div className="bg-white rounded-lg shadow p-6">
            <h2 className="text-xl font-semibold text-gray-900 mb-6 text-center">
              Your Pool Activities
            </h2>
<<<<<<< HEAD
            <div className="grid grid-cols-1 md:grid-cols-3 gap-6 max-w-4xl mx-auto">
              <Link to="/messages" className="w-full">
                <Button variant="outline" className="w-full h-32 flex flex-col justify-center border-2 hover:border-blue-500 hover:bg-blue-50">
                  <span className="font-semibold text-xl mb-2">Messages</span>
                  <span className="text-sm text-gray-600">View your messages</span>
                </Button>
              </Link>

              <Button variant="outline" className="w-full h-32 flex flex-col justify-center border-2 hover:border-blue-300" disabled>
                <span className="font-semibold text-xl mb-2">Leagues</span>
                <span className="text-sm text-gray-600">Coming soon</span>
              </Button>
=======
            <div className="grid grid-cols-1 md:grid-cols-2 gap-6 max-w-2xl mx-auto">
              <Link to="/my-teams" className="w-full">
                <Button variant="outline" className="w-full h-32 flex flex-col justify-center border-2 hover:border-blue-300">
                  <span className="font-semibold text-xl mb-2">My Teams</span>
                  <span className="text-sm text-gray-600">View your leagues and teams</span>
                </Button>
              </Link>
>>>>>>> b75026c2

              <Button variant="outline" className="w-full h-32 flex flex-col justify-center border-2 hover:border-blue-300" disabled>
                <span className="font-semibold text-xl mb-2">Tournaments</span>
                <span className="text-sm text-gray-600">Coming soon</span>
              </Button>
            </div>
          </div>

          {/* League Operator Dashboard - Show to league operators */}
          {(member.role === 'league_operator' || member.role === 'developer') && (
            <div className="bg-white rounded-lg shadow p-6">
              <div className="max-w-2xl mx-auto">
                <h3 className="text-xl font-semibold text-gray-900 mb-4 text-center">
                  League Operator Tools
                </h3>
                <div className="flex justify-center">
                  <Link to="/operator-dashboard">
                    <Button className="bg-blue-600 hover:bg-blue-700 text-white h-32 w-64 text-xl">
                      League Admin Dashboard
                    </Button>
                  </Link>
                </div>
              </div>
            </div>
          )}

          {/* League Operator Invitation - Only show to regular players */}
          {member.role === 'player' && (
            <div className="bg-white rounded-lg shadow p-4">
              <div className="flex items-center justify-between max-w-2xl mx-auto">
                <div>
                  <h3 className="text-lg font-semibold text-gray-900 mb-1">
                    Interested in running your own pool league?
                  </h3>
                  <p className="text-gray-600 text-sm">
                    Become a league operator and run a league at your local bar or pool hall
                  </p>
                </div>
                <div className="ml-6">
                  <Link to="/become-league-operator">
                    <Button className="bg-blue-600 hover:bg-blue-700 text-white">
                      Learn More
                    </Button>
                  </Link>
                </div>
              </div>
            </div>
          )}
        </div>
      </main>

      {/* Footer */}
      <footer className="bg-white border-t mt-12">
        <div className="max-w-7xl mx-auto px-4 sm:px-6 lg:px-8 py-4">
          <div className="flex justify-between items-center">
            <p className="text-sm text-gray-600">
              Logged in as: {user?.email}
            </p>
            <p className="text-sm text-gray-500">
              BCA Member Dashboard
            </p>
          </div>
        </div>
      </footer>
    </div>
  );
};<|MERGE_RESOLUTION|>--- conflicted
+++ resolved
@@ -47,28 +47,20 @@
             <h2 className="text-xl font-semibold text-gray-900 mb-6 text-center">
               Your Pool Activities
             </h2>
-<<<<<<< HEAD
             <div className="grid grid-cols-1 md:grid-cols-3 gap-6 max-w-4xl mx-auto">
+              <Link to="/my-teams" className="w-full">
+                <Button variant="outline" className="w-full h-32 flex flex-col justify-center border-2 hover:border-blue-300">
+                  <span className="font-semibold text-xl mb-2">My Teams</span>
+                  <span className="text-sm text-gray-600">View your leagues and teams</span>
+                </Button>
+              </Link>
+
               <Link to="/messages" className="w-full">
                 <Button variant="outline" className="w-full h-32 flex flex-col justify-center border-2 hover:border-blue-500 hover:bg-blue-50">
                   <span className="font-semibold text-xl mb-2">Messages</span>
                   <span className="text-sm text-gray-600">View your messages</span>
                 </Button>
               </Link>
-
-              <Button variant="outline" className="w-full h-32 flex flex-col justify-center border-2 hover:border-blue-300" disabled>
-                <span className="font-semibold text-xl mb-2">Leagues</span>
-                <span className="text-sm text-gray-600">Coming soon</span>
-              </Button>
-=======
-            <div className="grid grid-cols-1 md:grid-cols-2 gap-6 max-w-2xl mx-auto">
-              <Link to="/my-teams" className="w-full">
-                <Button variant="outline" className="w-full h-32 flex flex-col justify-center border-2 hover:border-blue-300">
-                  <span className="font-semibold text-xl mb-2">My Teams</span>
-                  <span className="text-sm text-gray-600">View your leagues and teams</span>
-                </Button>
-              </Link>
->>>>>>> b75026c2
 
               <Button variant="outline" className="w-full h-32 flex flex-col justify-center border-2 hover:border-blue-300" disabled>
                 <span className="font-semibold text-xl mb-2">Tournaments</span>
