/**
 * @fileoverview MyTeams Page
 *
 * Player-facing view that displays all teams the logged-in user is on.
 * Shows teams grouped by league with minimal information cards.
 *
 * Flow: Dashboard → My Teams (list of teams across all leagues)
 * Future: Clicking edit button (captains only) will open team management modal
 */

import { useContext, useEffect, useState } from 'react';
import { UserContext } from '@/context/UserContext';
import { supabase } from '@/supabaseClient';
import { TeamCard } from '@/components/player/TeamCard';
import { fetchPlayerTeams, fetchCaptainTeamEditData } from '@/utils/playerQueries';
import { TeamEditorModal } from '@/operator/TeamEditorModal';

interface TeamData {
  id: string;
  team_name: string;
  captain_id: string;
  roster_size: number;
  captain: {
    id: string;
<<<<<<< HEAD
    first_name: string;
    last_name: string;
    system_player_number: number;
    bca_member_number: string | null;
  };
  venue: {
    id: string;
    name: string;
  } | null;
  team_players: Array<{
    member_id: string;
    is_captain: boolean;
    members: {
=======
    team_name: string;
    captain_id: string;
    roster_size: number;
    captain: {
>>>>>>> be177bf1
      id: string;
      first_name: string;
      last_name: string;
      system_player_number: number;
      bca_member_number: string | null;
    };
  }>;
  season: {
    id: string;
    season_name: string;
    league: {
      id: string;
      game_type: string;
      day_of_week: string;
      division: string | null;
    };
  };
}

export function MyTeams() {
  const userContext = useContext(UserContext);
  const [teams, setTeams] = useState<TeamData[]>([]);
  const [loading, setLoading] = useState(true);
  const [error, setError] = useState<string | null>(null);
  const [memberId, setMemberId] = useState<string | null>(null);

  // Team editing modal state
  const [editingTeamId, setEditingTeamId] = useState<string | null>(null);
  const [editData, setEditData] = useState<any>(null);
  const [loadingEditData, setLoadingEditData] = useState(false);

  // Get member_id from user_id
  useEffect(() => {
    async function getMemberId() {
      if (!userContext?.user?.id) return;

      const { data, error } = await supabase
        .from('members')
        .select('id')
        .eq('user_id', userContext.user.id)
        .single();

      if (error) {
        console.error('Error fetching member ID:', error);
        setError('Unable to load your profile');
        return;
      }

      setMemberId(data.id);
    }

    getMemberId();
  }, [userContext?.user?.id]);

  // Fetch teams once we have member_id
  useEffect(() => {
    async function loadTeams() {
      if (!memberId) return;

      setLoading(true);
      setError(null);

      const { data, error } = await fetchPlayerTeams(memberId);

      if (error) {
        console.error('Error fetching teams:', error);
        setError('Unable to load your teams');
        setLoading(false);
        return;
      }

      setTeams((data || []) as unknown as TeamData[]);
      setLoading(false);
    }

    loadTeams();
  }, [memberId]);

  // Handle edit button click - fetch data needed for editing
  const handleEditTeam = async (teamId: string) => {
    setEditingTeamId(teamId);
    setLoadingEditData(true);

    const { data, error } = await fetchCaptainTeamEditData(teamId);

    if (error || !data) {
      console.error('Error loading team edit data:', error);
      setError('Unable to load team details for editing');
      setEditingTeamId(null);
      setLoadingEditData(false);
      return;
    }

    setEditData(data);
    setLoadingEditData(false);
  };

  // Handle successful team update
  const handleTeamUpdateSuccess = async () => {
    setEditingTeamId(null);
    setEditData(null);

    // Reload teams to show updated data
    if (!memberId) return;

    setLoading(true);
    setError(null);

    const { data, error } = await fetchPlayerTeams(memberId);

    if (error) {
      console.error('Error fetching teams:', error);
      setError('Unable to load your teams');
      setLoading(false);
      return;
    }

    setTeams((data || []) as unknown as TeamData[]);
    setLoading(false);
  };

  // Handle cancel editing
  const handleCancelEdit = () => {
    setEditingTeamId(null);
    setEditData(null);
  };

  if (userContext?.loading || loading) {
    return (
      <div className="container mx-auto p-6">
        <p className="text-center text-muted-foreground">Loading your teams...</p>
      </div>
    );
  }

  if (error) {
    return (
      <div className="container mx-auto p-6">
        <p className="text-center text-destructive">{error}</p>
      </div>
    );
  }

  if (!userContext?.isLoggedIn) {
    return (
      <div className="container mx-auto p-6">
        <p className="text-center text-muted-foreground">
          Please log in to view your teams
        </p>
      </div>
    );
  }

  return (
    <div className="container mx-auto p-6">
      <h1 className="text-3xl font-bold mb-6">My Teams</h1>

      {teams.length === 0 ? (
        <p className="text-center text-muted-foreground">
          You are not currently on any teams
        </p>
      ) : (
        <div className="grid gap-6 md:grid-cols-2 lg:grid-cols-3">
          {teams.map((team) => {
            const isCaptain = team.captain_id === memberId;

            return (
              <TeamCard
                key={team.id}
                teamName={team.team_name}
                captain={team.captain}
                venue={team.venue}
                rosterSize={team.roster_size}
                players={team.team_players}
                season={team.season}
                leagueId={team.season.league.id}
                seasonId={team.season.id}
                currentUserId={memberId || undefined}
                showEditButton={isCaptain}
                onEditClick={() => handleEditTeam(team.id)}
              />
            );
          })}
        </div>
      )}

      {/* Team Editor Modal for Captains */}
      {editingTeamId && editData && !loadingEditData && (
        <TeamEditorModal
          leagueId={editData.leagueId}
          seasonId={editData.seasonId}
          teamFormat={editData.teamFormat}
          venues={editData.venues}
          leagueVenues={editData.leagueVenues}
          members={editData.members}
          defaultTeamName={editData.team.team_name}
          allTeams={editData.allTeams}
          existingTeam={{
            id: editData.team.id,
            team_name: editData.team.team_name,
            captain_id: editData.team.captain_id,
            home_venue_id: editData.team.home_venue_id,
            roster_size: editData.team.roster_size
          }}
          onSuccess={handleTeamUpdateSuccess}
          onCancel={handleCancelEdit}
          variant="captain"
        />
      )}
    </div>
  );
}<|MERGE_RESOLUTION|>--- conflicted
+++ resolved
@@ -16,47 +16,43 @@
 import { TeamEditorModal } from '@/operator/TeamEditorModal';
 
 interface TeamData {
-  id: string;
-  team_name: string;
-  captain_id: string;
-  roster_size: number;
-  captain: {
+  team_id: string;
+  teams: {
     id: string;
-<<<<<<< HEAD
-    first_name: string;
-    last_name: string;
-    system_player_number: number;
-    bca_member_number: string | null;
-  };
-  venue: {
-    id: string;
-    name: string;
-  } | null;
-  team_players: Array<{
-    member_id: string;
-    is_captain: boolean;
-    members: {
-=======
     team_name: string;
     captain_id: string;
     roster_size: number;
     captain: {
->>>>>>> be177bf1
       id: string;
       first_name: string;
       last_name: string;
       system_player_number: number;
       bca_member_number: string | null;
     };
-  }>;
-  season: {
-    id: string;
-    season_name: string;
-    league: {
+    venue: {
       id: string;
-      game_type: string;
-      day_of_week: string;
-      division: string | null;
+      name: string;
+    } | null;
+    team_players: Array<{
+      member_id: string;
+      is_captain: boolean;
+      members: {
+        id: string;
+        first_name: string;
+        last_name: string;
+        system_player_number: number;
+        bca_member_number: string | null;
+      };
+    }>;
+    season: {
+      id: string;
+      season_name: string;
+      league: {
+        id: string;
+        game_type: string;
+        day_of_week: string;
+        division: string | null;
+      };
     };
   };
 }
@@ -205,7 +201,8 @@
         </p>
       ) : (
         <div className="grid gap-6 md:grid-cols-2 lg:grid-cols-3">
-          {teams.map((team) => {
+          {teams.map((teamData) => {
+            const team = teamData.teams;
             const isCaptain = team.captain_id === memberId;
 
             return (
