/**
 * @fileoverview Organization Settings Page
 *
 * Overview page showing organization info and rules in card format.
 * Links to detailed edit pages for each section.
 *
 * Profanity Filter:
 * - Operators can enable organization-wide profanity validation
 * - When enabled, team names and public content containing profanity will be rejected
 */
import { useState, useEffect } from 'react';
import { useNavigate } from 'react-router-dom';
import { useUserProfile } from '@/hooks/useUserProfile';
import { supabase } from '@/supabaseClient';
import { DashboardCard } from '@/components/operator/DashboardCard';
<<<<<<< HEAD
import { Button } from '@/components/ui/button';
import { ArrowLeft, Shield } from 'lucide-react';
import type { LeagueOperator } from '@/types/operator';
=======
import { InfoButton } from '@/components/InfoButton';
import { ArrowLeft, CalendarX } from 'lucide-react';
import { Calendar } from '@/components/ui/calendar';
import { Button } from '@/components/ui/button';
import type { LeagueOperator, OperatorBlackoutPreference } from '@/types/operator';
import type { ChampionshipDateOption } from '@/utils/tournamentUtils';
import { parseLocalDate } from '@/utils/formatters';
>>>>>>> be177bf1

/**
 * Organization Settings Component
 * Overview page with cards for org info and rules
 */
export const OrganizationSettings: React.FC = () => {
  const navigate = useNavigate();
  const { member } = useUserProfile();

  // Operator profile state
  const [operatorProfile, setOperatorProfile] = useState<LeagueOperator | null>(null);
  const [loading, setLoading] = useState(true);
  const [error, setError] = useState<string | null>(null);
  const [profanityFilterEnabled, setProfanityFilterEnabled] = useState(false);
  const [isSavingFilter, setIsSavingFilter] = useState(false);
  const [filterSuccess, setFilterSuccess] = useState(false);

  // Championship preferences state
  const [bcaPreference, setBcaPreference] = useState<{
    preference: OperatorBlackoutPreference | null;
    championship: ChampionshipDateOption | null;
  } | null>(null);
  const [apaPreference, setApaPreference] = useState<{
    preference: OperatorBlackoutPreference | null;
    championship: ChampionshipDateOption | null;
  } | null>(null);

  // Inline edit state
  const [editingBca, setEditingBca] = useState(false);
  const [editingApa, setEditingApa] = useState(false);
  const [bcaStartDate, setBcaStartDate] = useState('');
  const [bcaEndDate, setBcaEndDate] = useState('');
  const [apaStartDate, setApaStartDate] = useState('');
  const [apaEndDate, setApaEndDate] = useState('');

  /**
   * Fetch operator profile on mount
   */
  useEffect(() => {
    const fetchOperatorProfile = async () => {
      if (!member) {
        setLoading(false);
        return;
      }

      try {
        const { data, error } = await supabase
          .from('league_operators')
          .select('*')
          .eq('member_id', member.id)
          .single();

        if (error) throw error;

        setOperatorProfile(data);
        setProfanityFilterEnabled(data.profanity_filter_enabled || false);
      } catch (err) {
        console.error('Failed to fetch operator profile:', err);
        setError(err instanceof Error ? err.message : 'Failed to load operator profile');
      } finally {
        setLoading(false);
      }
    };

    fetchOperatorProfile();
  }, [member]);

  /**
<<<<<<< HEAD
   * Toggle profanity filter for organization
   */
  const handleToggleProfanityFilter = async () => {
    if (!operatorProfile) return;

    setIsSavingFilter(true);
    setFilterSuccess(false);

    const newValue = !profanityFilterEnabled;

    const { error: updateError } = await supabase
      .from('league_operators')
      .update({ profanity_filter_enabled: newValue })
      .eq('id', operatorProfile.id);

    if (updateError) {
      console.error('Failed to update profanity filter:', updateError);
      alert('Failed to update profanity filter. Please try again.');
      setIsSavingFilter(false);
      return;
    }

    setProfanityFilterEnabled(newValue);
    setFilterSuccess(true);
    setIsSavingFilter(false);

    // Clear success message after 3 seconds
    setTimeout(() => setFilterSuccess(false), 3000);
=======
   * Fetch championship preferences for BCA and APA
   * Fetches both the preference and the associated championship date details
   */
  useEffect(() => {
    const fetchChampionshipPreferences = async () => {
      if (!operatorProfile) return;

      try {
        // Fetch all championship preferences for this operator
        const { data: preferences, error: prefError } = await supabase
          .from('operator_blackout_preferences')
          .select('*')
          .eq('operator_id', operatorProfile.id)
          .eq('preference_type', 'championship');

        if (prefError) throw prefError;

        // Process each preference and fetch associated championship details
        for (const pref of preferences || []) {
          if (!pref.championship_id) continue;

          const { data: championship } = await supabase
            .from('championship_date_options')
            .select('*')
            .eq('id', pref.championship_id)
            .single();

          if (championship) {
            if (championship.organization === 'BCA') {
              setBcaPreference({ preference: pref, championship });
            } else if (championship.organization === 'APA') {
              setApaPreference({ preference: pref, championship });
            }
          }
        }
      } catch (err) {
        console.error('Failed to fetch championship preferences:', err);
      }
    };

    fetchChampionshipPreferences();
  }, [operatorProfile]);

  /**
   * Refetch championship preferences after saving changes
   * Clears existing state and re-fetches to ensure UI is up to date
   */
  const refetchPreferences = async () => {
    if (!operatorProfile) return;

    // Clear existing state
    setBcaPreference(null);
    setApaPreference(null);

    try {
      // Fetch all championship preferences for this operator
      const { data: preferences, error: prefError } = await supabase
        .from('operator_blackout_preferences')
        .select('*')
        .eq('operator_id', operatorProfile.id)
        .eq('preference_type', 'championship');

      if (prefError) throw prefError;

      // Process each preference and fetch associated championship details
      for (const pref of preferences || []) {
        if (!pref.championship_id) continue;

        const { data: championship } = await supabase
          .from('championship_date_options')
          .select('*')
          .eq('id', pref.championship_id)
          .single();

        if (championship) {
          if (championship.organization === 'BCA') {
            setBcaPreference({ preference: pref, championship });
          } else if (championship.organization === 'APA') {
            setApaPreference({ preference: pref, championship });
          }
        }
      }
    } catch (err) {
      console.error('Failed to fetch championship preferences:', err);
    }
  };

  /**
   * Toggle ignore flag for BCA championship
   */
  const toggleBcaIgnore = async () => {
    if (!operatorProfile || !bcaPreference?.preference) return;

    const newAction = bcaPreference.preference.preference_action === 'ignore' ? 'blackout' : 'ignore';

    try {
      const { error } = await supabase
        .from('operator_blackout_preferences')
        .update({ preference_action: newAction })
        .eq('id', bcaPreference.preference.id);

      if (error) throw error;

      await refetchPreferences();
    } catch (err) {
      console.error('Failed to toggle BCA ignore:', err);
    }
  };

  /**
   * Toggle ignore flag for APA championship
   */
  const toggleApaIgnore = async () => {
    if (!operatorProfile || !apaPreference?.preference) return;

    const newAction = apaPreference.preference.preference_action === 'ignore' ? 'blackout' : 'ignore';

    try {
      const { error } = await supabase
        .from('operator_blackout_preferences')
        .update({ preference_action: newAction })
        .eq('id', apaPreference.preference.id);

      if (error) throw error;

      await refetchPreferences();
    } catch (err) {
      console.error('Failed to toggle APA ignore:', err);
    }
  };

  /**
   * Start editing BCA dates
   */
  const startEditingBca = () => {
    if (bcaPreference?.championship) {
      setBcaStartDate(bcaPreference.championship.start_date);
      setBcaEndDate(bcaPreference.championship.end_date);
    } else {
      setBcaStartDate('');
      setBcaEndDate('');
    }
    setEditingBca(true);
  };

  /**
   * Start editing APA dates
   */
  const startEditingApa = () => {
    if (apaPreference?.championship) {
      setApaStartDate(apaPreference.championship.start_date);
      setApaEndDate(apaPreference.championship.end_date);
    } else {
      setApaStartDate('');
      setApaEndDate('');
    }
    setEditingApa(true);
  };

  /**
   * Cancel editing BCA dates
   */
  const cancelEditingBca = () => {
    setEditingBca(false);
    setBcaStartDate('');
    setBcaEndDate('');
  };

  /**
   * Cancel editing APA dates
   */
  const cancelEditingApa = () => {
    setEditingApa(false);
    setApaStartDate('');
    setApaEndDate('');
  };

  /**
   * Save edited BCA dates
   */
  const saveBcaDates = async () => {
    if (!operatorProfile || !bcaStartDate || !bcaEndDate) {
      console.log('Save validation failed:', { operatorProfile: !!operatorProfile, bcaStartDate, bcaEndDate });
      return;
    }

    // Validate that end date is after start date
    const start = new Date(bcaStartDate);
    const end = new Date(bcaEndDate);

    if (end <= start) {
      alert('End date must be after start date');
      return;
    }

    console.log('Saving BCA dates:', { bcaStartDate, bcaEndDate, hasExisting: !!bcaPreference?.championship });

    try {
      if (bcaPreference?.championship) {
        // Update existing championship_date_options record
        const { error } = await supabase
          .from('championship_date_options')
          .update({
            start_date: bcaStartDate,
            end_date: bcaEndDate,
          })
          .eq('id', bcaPreference.championship.id);

        if (error) throw error;
      } else {
        // Create new championship_date_options record
        const currentYear = new Date().getFullYear();
        const { data: newChampionship, error: champError } = await supabase
          .from('championship_date_options')
          .insert({
            organization: 'BCA',
            year: currentYear,
            start_date: bcaStartDate,
            end_date: bcaEndDate,
            dev_verified: false,
          })
          .select()
          .single();

        if (champError) throw champError;

        // Create the preference record linking to this championship
        const { error: prefError } = await supabase
          .from('operator_blackout_preferences')
          .insert({
            operator_id: operatorProfile.id,
            preference_type: 'championship',
            preference_action: 'blackout',
            championship_id: newChampionship.id,
            auto_apply: false,
          });

        if (prefError) throw prefError;
      }

      console.log('✅ BCA dates saved successfully');
      await refetchPreferences();
      setEditingBca(false);
    } catch (err) {
      console.error('❌ Failed to save BCA dates:', err);
      alert('Failed to save BCA dates. Check console for details.');
    }
  };

  /**
   * Save edited APA dates
   */
  const saveApaDates = async () => {
    if (!operatorProfile || !apaStartDate || !apaEndDate) {
      console.log('Save validation failed:', { operatorProfile: !!operatorProfile, apaStartDate, apaEndDate });
      return;
    }

    // Validate that end date is after start date
    const start = new Date(apaStartDate);
    const end = new Date(apaEndDate);

    if (end <= start) {
      alert('End date must be after start date');
      return;
    }

    console.log('Saving APA dates:', { apaStartDate, apaEndDate, hasExisting: !!apaPreference?.championship });

    try {
      if (apaPreference?.championship) {
        // Update existing championship_date_options record
        const { error } = await supabase
          .from('championship_date_options')
          .update({
            start_date: apaStartDate,
            end_date: apaEndDate,
          })
          .eq('id', apaPreference.championship.id);

        if (error) throw error;
      } else {
        // Create new championship_date_options record
        const currentYear = new Date().getFullYear();
        const { data: newChampionship, error: champError } = await supabase
          .from('championship_date_options')
          .insert({
            organization: 'APA',
            year: currentYear,
            start_date: apaStartDate,
            end_date: apaEndDate,
            dev_verified: false,
          })
          .select()
          .single();

        if (champError) throw champError;

        // Create the preference record linking to this championship
        const { error: prefError } = await supabase
          .from('operator_blackout_preferences')
          .insert({
            operator_id: operatorProfile.id,
            preference_type: 'championship',
            preference_action: 'blackout',
            championship_id: newChampionship.id,
            auto_apply: false,
          });

        if (prefError) throw prefError;
      }

      console.log('✅ APA dates saved successfully');
      await refetchPreferences();
      setEditingApa(false);
    } catch (err) {
      console.error('❌ Failed to save APA dates:', err);
      alert('Failed to save APA dates. Check console for details.');
    }
>>>>>>> be177bf1
  };

  // Loading state
  if (loading) {
    return (
      <div className="min-h-screen bg-gray-50 py-8">
        <div className="container mx-auto px-4 max-w-6xl">
          <div className="text-center text-gray-600">Loading organization settings...</div>
        </div>
      </div>
    );
  }

  // Error state
  if (error || !operatorProfile) {
    return (
      <div className="min-h-screen bg-gray-50 py-8">
        <div className="container mx-auto px-4 max-w-6xl">
          <div className="bg-white rounded-xl shadow-sm p-6">
            <h3 className="text-red-600 text-lg font-semibold mb-4">Error</h3>
            <p className="text-gray-700 mb-4">
              {error || 'No operator profile found. Please complete the operator application first.'}
            </p>
            <button
              onClick={() => navigate('/operator-dashboard')}
              className="px-4 py-2 bg-blue-600 text-white rounded-lg"
            >
              Back to Dashboard
            </button>
          </div>
        </div>
      </div>
    );
  }

  return (
    <div className="min-h-screen bg-gray-50 py-8">
      <div className="container mx-auto px-4 max-w-6xl">
        {/* Header */}
        <div className="mb-8">
          <button
            onClick={() => navigate('/operator-dashboard')}
            className="flex items-center gap-2 text-gray-600 hover:text-gray-900 mb-4"
          >
            <ArrowLeft className="h-4 w-4" />
            Back to Dashboard
          </button>
          <h1 className="text-3xl font-bold text-gray-900">Organization Settings</h1>
          <p className="text-gray-600 mt-2">Manage your organization information and league rules</p>
        </div>

        {/* Success Message */}
        {filterSuccess && (
          <div className="mb-6 p-4 bg-green-50 border border-green-200 rounded-lg">
            <p className="text-sm text-green-700 font-medium">
              Profanity filter settings updated successfully!
            </p>
          </div>
        )}

        {/* Cards Grid */}
        <div className="grid md:grid-cols-2 gap-6">
          {/* Organization Info Card */}
          <div className="bg-white rounded-xl shadow-sm p-6">
            <div className="flex items-center gap-3 mb-4">
              <div className="text-indigo-600 text-2xl">⚙️</div>
              <h3 className="font-semibold text-gray-900">Organization Information</h3>
            </div>
            <div className="space-y-3 mb-6">
              <div>
                <p className="text-sm text-gray-600">Organization Name</p>
                <p className="text-gray-900 font-medium">{operatorProfile.organization_name}</p>
              </div>
              <div>
                <p className="text-sm text-gray-600">Mailing Address</p>
                <p className="text-gray-900">{operatorProfile.organization_address}</p>
                <p className="text-gray-900">{operatorProfile.organization_city}, {operatorProfile.organization_state} {operatorProfile.organization_zip_code}</p>
              </div>
              <div>
                <p className="text-sm text-gray-600">Contact Email</p>
                <p className="text-gray-900">{operatorProfile.league_email}</p>
              </div>
              <div>
                <p className="text-sm text-gray-600">Contact Phone</p>
                <p className="text-gray-900">{operatorProfile.league_phone}</p>
              </div>
            </div>
            <button
              onClick={() => console.log('Edit org info - Coming soon')}
              className="w-full px-4 py-2 border border-gray-300 rounded-lg hover:bg-gray-50 transition-colors"
            >
              Edit Info
            </button>
          </div>

          {/* League Rules Card */}
          <DashboardCard
            icon="📋"
            iconColor="text-teal-600"
            title="League Rules"
            description="Access official BCA rules and manage optional house rules for your leagues"
            buttonText="View Rules"
            linkTo="/league-rules"
          />

<<<<<<< HEAD
          {/* Profanity Filter Card */}
          <div className="bg-white rounded-xl shadow-sm p-6">
            <div className="flex items-center gap-3 mb-4">
              <Shield className="h-6 w-6 text-purple-600" />
              <h3 className="font-semibold text-gray-900">Content Moderation</h3>
            </div>
            <div className="space-y-4">
              <div>
                <p className="text-sm text-gray-600 mb-4">
                  Control profanity validation for your organization. When enabled, team names and other public content containing inappropriate language will be rejected.
                </p>
                <div className="p-4 bg-gray-50 rounded-lg border border-gray-200">
                  <div className="flex items-center justify-between">
                    <div className="flex-1">
                      <p className="font-medium text-gray-900">Profanity Filter</p>
                      <p className="text-sm text-gray-500 mt-1">
                        {profanityFilterEnabled
                          ? 'Team names with inappropriate language will be rejected'
                          : 'Team names are not validated for profanity'}
                      </p>
                      <div className="mt-2">
                        <span className={`inline-flex items-center px-2.5 py-0.5 rounded-full text-xs font-medium ${
                          profanityFilterEnabled
                            ? 'bg-green-100 text-green-800'
                            : 'bg-gray-100 text-gray-800'
                        }`}>
                          {profanityFilterEnabled ? 'Enabled' : 'Disabled'}
                        </span>
                      </div>
                    </div>
                    <Button
                      onClick={handleToggleProfanityFilter}
                      disabled={isSavingFilter}
                      variant={profanityFilterEnabled ? 'destructive' : 'default'}
                      size="sm"
                      className="ml-4"
                    >
                      {isSavingFilter ? 'Saving...' : profanityFilterEnabled ? 'Disable' : 'Enable'}
                    </Button>
                  </div>
                </div>
              </div>
              {profanityFilterEnabled && (
                <div className="p-3 bg-blue-50 border border-blue-200 rounded-md">
                  <p className="text-sm text-blue-700">
                    <strong>Note:</strong> This setting validates team names and organization-wide content only. Individual messages are filtered based on each user's personal preferences.
                  </p>
                </div>
              )}
=======
          {/* Blackout Dates Card */}
          <div className="bg-white rounded-xl shadow-sm p-6">
            <div className="flex items-center gap-3 mb-4">
              <CalendarX className="h-6 w-6 text-red-600" />
              <h3 className="font-semibold text-gray-900">Blackout Dates</h3>
            </div>
            <div className="space-y-3 mb-6">
              {/* BCA Preference */}
              <div className="border rounded-lg p-3">
                <div className="flex items-center justify-between mb-2">
                  <span className="text-sm text-gray-600 font-medium">BCA Championship</span>
                  {!editingBca ? (
                    <button
                      onClick={startEditingBca}
                      className="text-xs px-2 py-1 border border-gray-300 rounded hover:bg-gray-50"
                    >
                      {bcaPreference?.championship ? 'Edit' : 'Add'}
                    </button>
                  ) : (
                    <div className="flex gap-2">
                      <Button
                        onClick={saveBcaDates}
                        size="sm"
                        className="text-xs h-7"
                      >
                        Save
                      </Button>
                      <Button
                        onClick={cancelEditingBca}
                        size="sm"
                        variant="outline"
                        className="text-xs h-7"
                      >
                        Cancel
                      </Button>
                    </div>
                  )}
                </div>
                {editingBca ? (
                  <div className="space-y-2 mb-2">
                    <div className="grid grid-cols-2 gap-2">
                      <div>
                        <label className="block text-xs text-gray-600 mb-1">Start Date</label>
                        <Calendar
                          value={bcaStartDate}
                          onChange={setBcaStartDate}
                          placeholder="Select start date"
                        />
                      </div>
                      <div>
                        <label className="block text-xs text-gray-600 mb-1">End Date</label>
                        <Calendar
                          value={bcaEndDate}
                          onChange={setBcaEndDate}
                          placeholder="Select end date"
                        />
                      </div>
                    </div>
                  </div>
                ) : bcaPreference && bcaPreference.championship ? (
                  <>
                    <div className="text-sm text-gray-900 mb-2">
                      {parseLocalDate(bcaPreference.championship.start_date).toLocaleDateString()} - {parseLocalDate(bcaPreference.championship.end_date).toLocaleDateString()}
                    </div>
                    <div className="flex items-center gap-2">
                      <label className="flex items-center gap-2 text-sm text-gray-600">
                        <input
                          type="checkbox"
                          checked={bcaPreference.preference?.preference_action === 'ignore'}
                          onChange={toggleBcaIgnore}
                          className="rounded"
                        />
                        Ignore these dates
                      </label>
                      <InfoButton title="Championship Dates">
                        National tournament dates are normally flagged as potential schedule conflicts since many players travel to play or attend. If you don't expect enough of your players to be affected to justify rescheduling, these dates can safely be ignored.
                      </InfoButton>
                    </div>
                  </>
                ) : (
                  <span className="text-sm text-gray-400 italic">Not set</span>
                )}
              </div>

              {/* APA Preference */}
              <div className="border rounded-lg p-3">
                <div className="flex items-center justify-between mb-2">
                  <span className="text-sm text-gray-600 font-medium">APA Championship</span>
                  {!editingApa ? (
                    <button
                      onClick={startEditingApa}
                      className="text-xs px-2 py-1 border border-gray-300 rounded hover:bg-gray-50"
                    >
                      {apaPreference?.championship ? 'Edit' : 'Add'}
                    </button>
                  ) : (
                    <div className="flex gap-2">
                      <Button
                        onClick={saveApaDates}
                        size="sm"
                        className="text-xs h-7"
                      >
                        Save
                      </Button>
                      <Button
                        onClick={cancelEditingApa}
                        size="sm"
                        variant="outline"
                        className="text-xs h-7"
                      >
                        Cancel
                      </Button>
                    </div>
                  )}
                </div>
                {editingApa ? (
                  <div className="space-y-2 mb-2">
                    <div className="grid grid-cols-2 gap-2">
                      <div>
                        <label className="block text-xs text-gray-600 mb-1">Start Date</label>
                        <Calendar
                          value={apaStartDate}
                          onChange={setApaStartDate}
                          placeholder="Select start date"
                        />
                      </div>
                      <div>
                        <label className="block text-xs text-gray-600 mb-1">End Date</label>
                        <Calendar
                          value={apaEndDate}
                          onChange={setApaEndDate}
                          placeholder="Select end date"
                        />
                      </div>
                    </div>
                  </div>
                ) : apaPreference && apaPreference.championship ? (
                  <>
                    <div className="text-sm text-gray-900 mb-2">
                      {parseLocalDate(apaPreference.championship.start_date).toLocaleDateString()} - {parseLocalDate(apaPreference.championship.end_date).toLocaleDateString()}
                    </div>
                    <div className="flex items-center gap-2">
                      <label className="flex items-center gap-2 text-sm text-gray-600">
                        <input
                          type="checkbox"
                          checked={apaPreference.preference?.preference_action === 'ignore'}
                          onChange={toggleApaIgnore}
                          className="rounded"
                        />
                        Ignore these dates
                      </label>
                      <InfoButton title="Championship Dates">
                        National tournament dates are normally flagged as potential schedule conflicts since many players travel to play or attend. If you don't expect enough of your players to be affected to justify rescheduling, these dates can safely be ignored.
                      </InfoButton>
                    </div>
                  </>
                ) : (
                  <span className="text-sm text-gray-400 italic">Not set</span>
                )}
              </div>
>>>>>>> be177bf1
            </div>
          </div>
        </div>
      </div>
    </div>
  );
};<|MERGE_RESOLUTION|>--- conflicted
+++ resolved
@@ -3,21 +3,12 @@
  *
  * Overview page showing organization info and rules in card format.
  * Links to detailed edit pages for each section.
- *
- * Profanity Filter:
- * - Operators can enable organization-wide profanity validation
- * - When enabled, team names and public content containing profanity will be rejected
  */
 import { useState, useEffect } from 'react';
 import { useNavigate } from 'react-router-dom';
 import { useUserProfile } from '@/hooks/useUserProfile';
 import { supabase } from '@/supabaseClient';
 import { DashboardCard } from '@/components/operator/DashboardCard';
-<<<<<<< HEAD
-import { Button } from '@/components/ui/button';
-import { ArrowLeft, Shield } from 'lucide-react';
-import type { LeagueOperator } from '@/types/operator';
-=======
 import { InfoButton } from '@/components/InfoButton';
 import { ArrowLeft, CalendarX } from 'lucide-react';
 import { Calendar } from '@/components/ui/calendar';
@@ -25,7 +16,6 @@
 import type { LeagueOperator, OperatorBlackoutPreference } from '@/types/operator';
 import type { ChampionshipDateOption } from '@/utils/tournamentUtils';
 import { parseLocalDate } from '@/utils/formatters';
->>>>>>> be177bf1
 
 /**
  * Organization Settings Component
@@ -39,9 +29,6 @@
   const [operatorProfile, setOperatorProfile] = useState<LeagueOperator | null>(null);
   const [loading, setLoading] = useState(true);
   const [error, setError] = useState<string | null>(null);
-  const [profanityFilterEnabled, setProfanityFilterEnabled] = useState(false);
-  const [isSavingFilter, setIsSavingFilter] = useState(false);
-  const [filterSuccess, setFilterSuccess] = useState(false);
 
   // Championship preferences state
   const [bcaPreference, setBcaPreference] = useState<{
@@ -81,7 +68,6 @@
         if (error) throw error;
 
         setOperatorProfile(data);
-        setProfanityFilterEnabled(data.profanity_filter_enabled || false);
       } catch (err) {
         console.error('Failed to fetch operator profile:', err);
         setError(err instanceof Error ? err.message : 'Failed to load operator profile');
@@ -94,36 +80,6 @@
   }, [member]);
 
   /**
-<<<<<<< HEAD
-   * Toggle profanity filter for organization
-   */
-  const handleToggleProfanityFilter = async () => {
-    if (!operatorProfile) return;
-
-    setIsSavingFilter(true);
-    setFilterSuccess(false);
-
-    const newValue = !profanityFilterEnabled;
-
-    const { error: updateError } = await supabase
-      .from('league_operators')
-      .update({ profanity_filter_enabled: newValue })
-      .eq('id', operatorProfile.id);
-
-    if (updateError) {
-      console.error('Failed to update profanity filter:', updateError);
-      alert('Failed to update profanity filter. Please try again.');
-      setIsSavingFilter(false);
-      return;
-    }
-
-    setProfanityFilterEnabled(newValue);
-    setFilterSuccess(true);
-    setIsSavingFilter(false);
-
-    // Clear success message after 3 seconds
-    setTimeout(() => setFilterSuccess(false), 3000);
-=======
    * Fetch championship preferences for BCA and APA
    * Fetches both the preference and the associated championship date details
    */
@@ -443,7 +399,6 @@
       console.error('❌ Failed to save APA dates:', err);
       alert('Failed to save APA dates. Check console for details.');
     }
->>>>>>> be177bf1
   };
 
   // Loading state
@@ -494,15 +449,6 @@
           <h1 className="text-3xl font-bold text-gray-900">Organization Settings</h1>
           <p className="text-gray-600 mt-2">Manage your organization information and league rules</p>
         </div>
-
-        {/* Success Message */}
-        {filterSuccess && (
-          <div className="mb-6 p-4 bg-green-50 border border-green-200 rounded-lg">
-            <p className="text-sm text-green-700 font-medium">
-              Profanity filter settings updated successfully!
-            </p>
-          </div>
-        )}
 
         {/* Cards Grid */}
         <div className="grid md:grid-cols-2 gap-6">
@@ -549,57 +495,6 @@
             linkTo="/league-rules"
           />
 
-<<<<<<< HEAD
-          {/* Profanity Filter Card */}
-          <div className="bg-white rounded-xl shadow-sm p-6">
-            <div className="flex items-center gap-3 mb-4">
-              <Shield className="h-6 w-6 text-purple-600" />
-              <h3 className="font-semibold text-gray-900">Content Moderation</h3>
-            </div>
-            <div className="space-y-4">
-              <div>
-                <p className="text-sm text-gray-600 mb-4">
-                  Control profanity validation for your organization. When enabled, team names and other public content containing inappropriate language will be rejected.
-                </p>
-                <div className="p-4 bg-gray-50 rounded-lg border border-gray-200">
-                  <div className="flex items-center justify-between">
-                    <div className="flex-1">
-                      <p className="font-medium text-gray-900">Profanity Filter</p>
-                      <p className="text-sm text-gray-500 mt-1">
-                        {profanityFilterEnabled
-                          ? 'Team names with inappropriate language will be rejected'
-                          : 'Team names are not validated for profanity'}
-                      </p>
-                      <div className="mt-2">
-                        <span className={`inline-flex items-center px-2.5 py-0.5 rounded-full text-xs font-medium ${
-                          profanityFilterEnabled
-                            ? 'bg-green-100 text-green-800'
-                            : 'bg-gray-100 text-gray-800'
-                        }`}>
-                          {profanityFilterEnabled ? 'Enabled' : 'Disabled'}
-                        </span>
-                      </div>
-                    </div>
-                    <Button
-                      onClick={handleToggleProfanityFilter}
-                      disabled={isSavingFilter}
-                      variant={profanityFilterEnabled ? 'destructive' : 'default'}
-                      size="sm"
-                      className="ml-4"
-                    >
-                      {isSavingFilter ? 'Saving...' : profanityFilterEnabled ? 'Disable' : 'Enable'}
-                    </Button>
-                  </div>
-                </div>
-              </div>
-              {profanityFilterEnabled && (
-                <div className="p-3 bg-blue-50 border border-blue-200 rounded-md">
-                  <p className="text-sm text-blue-700">
-                    <strong>Note:</strong> This setting validates team names and organization-wide content only. Individual messages are filtered based on each user's personal preferences.
-                  </p>
-                </div>
-              )}
-=======
           {/* Blackout Dates Card */}
           <div className="bg-white rounded-xl shadow-sm p-6">
             <div className="flex items-center gap-3 mb-4">
@@ -760,7 +655,6 @@
                   <span className="text-sm text-gray-400 italic">Not set</span>
                 )}
               </div>
->>>>>>> be177bf1
             </div>
           </div>
         </div>
