lockfileVersion: '9.0'

settings:
  autoInstallPeers: true
  excludeLinksFromLockfile: false

importers:

  .:
    dependencies:
      '@2toad/profanity':
        specifier: ^3.2.0
        version: 3.2.0
      '@radix-ui/react-accordion':
        specifier: ^1.2.12
        version: 1.2.12(@types/react-dom@19.1.9(@types/react@19.1.13))(@types/react@19.1.13)(react-dom@18.3.1(react@18.3.1))(react@18.3.1)
      '@radix-ui/react-dialog':
        specifier: ^1.1.15
        version: 1.1.15(@types/react-dom@19.1.9(@types/react@19.1.13))(@types/react@19.1.13)(react-dom@18.3.1(react@18.3.1))(react@18.3.1)
      '@radix-ui/react-dropdown-menu':
        specifier: ^2.1.16
        version: 2.1.16(@types/react-dom@19.1.9(@types/react@19.1.13))(@types/react@19.1.13)(react-dom@18.3.1(react@18.3.1))(react@18.3.1)
      '@radix-ui/react-label':
        specifier: ^2.1.7
        version: 2.1.7(@types/react-dom@19.1.9(@types/react@19.1.13))(@types/react@19.1.13)(react-dom@18.3.1(react@18.3.1))(react@18.3.1)
      '@radix-ui/react-popover':
        specifier: ^1.1.15
        version: 1.1.15(@types/react-dom@19.1.9(@types/react@19.1.13))(@types/react@19.1.13)(react-dom@18.3.1(react@18.3.1))(react@18.3.1)
      '@radix-ui/react-select':
        specifier: ^2.2.6
        version: 2.2.6(@types/react-dom@19.1.9(@types/react@19.1.13))(@types/react@19.1.13)(react-dom@18.3.1(react@18.3.1))(react@18.3.1)
      '@radix-ui/react-slot':
        specifier: ^1.2.3
        version: 1.2.3(@types/react@19.1.13)(react@18.3.1)
      '@radix-ui/react-switch':
        specifier: ^1.2.6
        version: 1.2.6(@types/react-dom@19.1.9(@types/react@19.1.13))(@types/react@19.1.13)(react-dom@18.3.1(react@18.3.1))(react@18.3.1)
      '@supabase/supabase-js':
        specifier: ^2.57.4
        version: 2.57.4
      '@tailwindcss/vite':
        specifier: ^4.1.13
        version: 4.1.13(vite@7.1.6(@types/node@24.5.2)(jiti@2.5.1)(lightningcss@1.30.1))
      class-variance-authority:
        specifier: ^0.7.1
        version: 0.7.1
      clsx:
        specifier: ^2.1.1
        version: 2.1.1
      cmdk:
        specifier: ^1.1.1
        version: 1.1.1(@types/react-dom@19.1.9(@types/react@19.1.13))(@types/react@19.1.13)(react-dom@18.3.1(react@18.3.1))(react@18.3.1)
      date-fns:
        specifier: ^4.1.0
        version: 4.1.0
      date-holidays:
        specifier: ^3.26.1
        version: 3.26.1
      global:
        specifier: ^4.4.0
        version: 4.4.0
      lucide-react:
        specifier: ^0.544.0
        version: 0.544.0(react@18.3.1)
      pnpm:
        specifier: ^10.17.0
        version: 10.17.0
      react:
        specifier: ^18.2.0
        version: 18.3.1
      react-dom:
        specifier: ^18.2.0
        version: 18.3.1(react@18.3.1)
      react-hook-form:
        specifier: ^7.63.0
        version: 7.63.0(react@18.3.1)
      react-router-dom:
        specifier: ^7.9.1
        version: 7.9.1(react-dom@18.3.1(react@18.3.1))(react@18.3.1)
      tailwind-merge:
        specifier: ^3.3.1
        version: 3.3.1
      zod:
        specifier: ^4.1.11
        version: 4.1.11
    devDependencies:
      '@eslint/js':
        specifier: ^9.35.0
        version: 9.36.0
      '@testing-library/jest-dom':
        specifier: ^6.9.1
        version: 6.9.1
      '@testing-library/react':
        specifier: ^16.3.0
        version: 16.3.0(@testing-library/dom@10.4.1)(@types/react-dom@19.1.9(@types/react@19.1.13))(@types/react@19.1.13)(react-dom@18.3.1(react@18.3.1))(react@18.3.1)
      '@testing-library/user-event':
        specifier: ^14.6.1
        version: 14.6.1(@testing-library/dom@10.4.1)
      '@types/react':
        specifier: ^19.1.13
        version: 19.1.13
      '@types/react-dom':
        specifier: ^19.1.9
        version: 19.1.9(@types/react@19.1.13)
      '@vitejs/plugin-react':
        specifier: ^5.0.2
        version: 5.0.3(vite@7.1.6(@types/node@24.5.2)(jiti@2.5.1)(lightningcss@1.30.1))
      '@vitest/ui':
        specifier: ^4.0.1
        version: 4.0.1(vitest@4.0.1)
      autoprefixer:
        specifier: ^10.4.21
        version: 10.4.21(postcss@8.5.6)
      eslint:
        specifier: ^9.35.0
        version: 9.36.0(jiti@2.5.1)
      eslint-plugin-react-hooks:
        specifier: ^5.2.0
        version: 5.2.0(eslint@9.36.0(jiti@2.5.1))
      eslint-plugin-react-refresh:
        specifier: ^0.4.20
        version: 0.4.20(eslint@9.36.0(jiti@2.5.1))
      globals:
        specifier: ^16.4.0
        version: 16.4.0
      happy-dom:
        specifier: ^20.0.8
        version: 20.0.8
      msw:
        specifier: ^2.11.6
        version: 2.11.6(@types/node@24.5.2)(typescript@5.8.3)
      postcss:
        specifier: ^8.5.6
        version: 8.5.6
      tailwindcss:
        specifier: ^4.1.13
        version: 4.1.13
      tw-animate-css:
        specifier: ^1.3.8
        version: 1.3.8
      typescript:
        specifier: ~5.8.3
        version: 5.8.3
      typescript-eslint:
        specifier: ^8.43.0
        version: 8.44.0(eslint@9.36.0(jiti@2.5.1))(typescript@5.8.3)
      vite:
        specifier: ^7.1.6
        version: 7.1.6(@types/node@24.5.2)(jiti@2.5.1)(lightningcss@1.30.1)
      vitest:
        specifier: ^4.0.1
        version: 4.0.1(@types/node@24.5.2)(@vitest/ui@4.0.1)(happy-dom@20.0.8)(jiti@2.5.1)(lightningcss@1.30.1)(msw@2.11.6(@types/node@24.5.2)(typescript@5.8.3))

packages:

<<<<<<< HEAD
  '@2toad/profanity@3.2.0':
    resolution: {integrity: sha512-1wF0F9SXBS8zsn74ZyDKhClSH+5Tupycq2F1x34+/1YKhrq49ejs+imH8/YIS/JwXoj2oUY+KTpoyOxJeNA2mQ==}
    engines: {node: '>=12'}
=======
  '@adobe/css-tools@4.4.4':
    resolution: {integrity: sha512-Elp+iwUx5rN5+Y8xLt5/GRoG20WGoDCQ/1Fb+1LiGtvwbDavuSk0jhD/eZdckHAuzcDzccnkv+rEjyWfRx18gg==}
>>>>>>> be177bf1

  '@babel/code-frame@7.27.1':
    resolution: {integrity: sha512-cjQ7ZlQ0Mv3b47hABuTevyTuYN4i+loJKGeV9flcCgIK37cCXRh+L1bd3iBHlynerhQ7BhCkn2BPbQUL+rGqFg==}
    engines: {node: '>=6.9.0'}

  '@babel/compat-data@7.28.4':
    resolution: {integrity: sha512-YsmSKC29MJwf0gF8Rjjrg5LQCmyh+j/nD8/eP7f+BeoQTKYqs9RoWbjGOdy0+1Ekr68RJZMUOPVQaQisnIo4Rw==}
    engines: {node: '>=6.9.0'}

  '@babel/core@7.28.4':
    resolution: {integrity: sha512-2BCOP7TN8M+gVDj7/ht3hsaO/B/n5oDbiAyyvnRlNOs+u1o+JWNYTQrmpuNp1/Wq2gcFrI01JAW+paEKDMx/CA==}
    engines: {node: '>=6.9.0'}

  '@babel/generator@7.28.3':
    resolution: {integrity: sha512-3lSpxGgvnmZznmBkCRnVREPUFJv2wrv9iAoFDvADJc0ypmdOxdUtcLeBgBJ6zE0PMeTKnxeQzyk0xTBq4Ep7zw==}
    engines: {node: '>=6.9.0'}

  '@babel/helper-compilation-targets@7.27.2':
    resolution: {integrity: sha512-2+1thGUUWWjLTYTHZWK1n8Yga0ijBz1XAhUXcKy81rd5g6yh7hGqMp45v7cadSbEHc9G3OTv45SyneRN3ps4DQ==}
    engines: {node: '>=6.9.0'}

  '@babel/helper-globals@7.28.0':
    resolution: {integrity: sha512-+W6cISkXFa1jXsDEdYA8HeevQT/FULhxzR99pxphltZcVaugps53THCeiWA8SguxxpSp3gKPiuYfSWopkLQ4hw==}
    engines: {node: '>=6.9.0'}

  '@babel/helper-module-imports@7.27.1':
    resolution: {integrity: sha512-0gSFWUPNXNopqtIPQvlD5WgXYI5GY2kP2cCvoT8kczjbfcfuIljTbcWrulD1CIPIX2gt1wghbDy08yE1p+/r3w==}
    engines: {node: '>=6.9.0'}

  '@babel/helper-module-transforms@7.28.3':
    resolution: {integrity: sha512-gytXUbs8k2sXS9PnQptz5o0QnpLL51SwASIORY6XaBKF88nsOT0Zw9szLqlSGQDP/4TljBAD5y98p2U1fqkdsw==}
    engines: {node: '>=6.9.0'}
    peerDependencies:
      '@babel/core': ^7.0.0

  '@babel/helper-plugin-utils@7.27.1':
    resolution: {integrity: sha512-1gn1Up5YXka3YYAHGKpbideQ5Yjf1tDa9qYcgysz+cNCXukyLl6DjPXhD3VRwSb8c0J9tA4b2+rHEZtc6R0tlw==}
    engines: {node: '>=6.9.0'}

  '@babel/helper-string-parser@7.27.1':
    resolution: {integrity: sha512-qMlSxKbpRlAridDExk92nSobyDdpPijUq2DW6oDnUqd0iOGxmQjyqhMIihI9+zv4LPyZdRje2cavWPbCbWm3eA==}
    engines: {node: '>=6.9.0'}

  '@babel/helper-validator-identifier@7.27.1':
    resolution: {integrity: sha512-D2hP9eA+Sqx1kBZgzxZh0y1trbuU+JoDkiEwqhQ36nodYqJwyEIhPSdMNd7lOm/4io72luTPWH20Yda0xOuUow==}
    engines: {node: '>=6.9.0'}

  '@babel/helper-validator-option@7.27.1':
    resolution: {integrity: sha512-YvjJow9FxbhFFKDSuFnVCe2WxXk1zWc22fFePVNEaWJEu8IrZVlda6N0uHwzZrUM1il7NC9Mlp4MaJYbYd9JSg==}
    engines: {node: '>=6.9.0'}

  '@babel/helpers@7.28.4':
    resolution: {integrity: sha512-HFN59MmQXGHVyYadKLVumYsA9dBFun/ldYxipEjzA4196jpLZd8UjEEBLkbEkvfYreDqJhZxYAWFPtrfhNpj4w==}
    engines: {node: '>=6.9.0'}

  '@babel/parser@7.28.4':
    resolution: {integrity: sha512-yZbBqeM6TkpP9du/I2pUZnJsRMGGvOuIrhjzC1AwHwW+6he4mni6Bp/m8ijn0iOuZuPI2BfkCoSRunpyjnrQKg==}
    engines: {node: '>=6.0.0'}
    hasBin: true

  '@babel/plugin-transform-react-jsx-self@7.27.1':
    resolution: {integrity: sha512-6UzkCs+ejGdZ5mFFC/OCUrv028ab2fp1znZmCZjAOBKiBK2jXD1O+BPSfX8X2qjJ75fZBMSnQn3Rq2mrBJK2mw==}
    engines: {node: '>=6.9.0'}
    peerDependencies:
      '@babel/core': ^7.0.0-0

  '@babel/plugin-transform-react-jsx-source@7.27.1':
    resolution: {integrity: sha512-zbwoTsBruTeKB9hSq73ha66iFeJHuaFkUbwvqElnygoNbj/jHRsSeokowZFN3CZ64IvEqcmmkVe89OPXc7ldAw==}
    engines: {node: '>=6.9.0'}
    peerDependencies:
      '@babel/core': ^7.0.0-0

  '@babel/runtime@7.28.4':
    resolution: {integrity: sha512-Q/N6JNWvIvPnLDvjlE1OUBLPQHH6l3CltCEsHIujp45zQUSSh8K+gHnaEX45yAT1nyngnINhvWtzN+Nb9D8RAQ==}
    engines: {node: '>=6.9.0'}

  '@babel/template@7.27.2':
    resolution: {integrity: sha512-LPDZ85aEJyYSd18/DkjNh4/y1ntkE5KwUHWTiqgRxruuZL2F1yuHligVHLvcHY2vMHXttKFpJn6LwfI7cw7ODw==}
    engines: {node: '>=6.9.0'}

  '@babel/traverse@7.28.4':
    resolution: {integrity: sha512-YEzuboP2qvQavAcjgQNVgsvHIDv6ZpwXvcvjmyySP2DIMuByS/6ioU5G9pYrWHM6T2YDfc7xga9iNzYOs12CFQ==}
    engines: {node: '>=6.9.0'}

  '@babel/types@7.28.4':
    resolution: {integrity: sha512-bkFqkLhh3pMBUQQkpVgWDWq/lqzc2678eUyDlTBhRqhCHFguYYGM0Efga7tYk4TogG/3x0EEl66/OQ+WGbWB/Q==}
    engines: {node: '>=6.9.0'}

  '@esbuild/aix-ppc64@0.25.10':
    resolution: {integrity: sha512-0NFWnA+7l41irNuaSVlLfgNT12caWJVLzp5eAVhZ0z1qpxbockccEt3s+149rE64VUI3Ml2zt8Nv5JVc4QXTsw==}
    engines: {node: '>=18'}
    cpu: [ppc64]
    os: [aix]

  '@esbuild/android-arm64@0.25.10':
    resolution: {integrity: sha512-LSQa7eDahypv/VO6WKohZGPSJDq5OVOo3UoFR1E4t4Gj1W7zEQMUhI+lo81H+DtB+kP+tDgBp+M4oNCwp6kffg==}
    engines: {node: '>=18'}
    cpu: [arm64]
    os: [android]

  '@esbuild/android-arm@0.25.10':
    resolution: {integrity: sha512-dQAxF1dW1C3zpeCDc5KqIYuZ1tgAdRXNoZP7vkBIRtKZPYe2xVr/d3SkirklCHudW1B45tGiUlz2pUWDfbDD4w==}
    engines: {node: '>=18'}
    cpu: [arm]
    os: [android]

  '@esbuild/android-x64@0.25.10':
    resolution: {integrity: sha512-MiC9CWdPrfhibcXwr39p9ha1x0lZJ9KaVfvzA0Wxwz9ETX4v5CHfF09bx935nHlhi+MxhA63dKRRQLiVgSUtEg==}
    engines: {node: '>=18'}
    cpu: [x64]
    os: [android]

  '@esbuild/darwin-arm64@0.25.10':
    resolution: {integrity: sha512-JC74bdXcQEpW9KkV326WpZZjLguSZ3DfS8wrrvPMHgQOIEIG/sPXEN/V8IssoJhbefLRcRqw6RQH2NnpdprtMA==}
    engines: {node: '>=18'}
    cpu: [arm64]
    os: [darwin]

  '@esbuild/darwin-x64@0.25.10':
    resolution: {integrity: sha512-tguWg1olF6DGqzws97pKZ8G2L7Ig1vjDmGTwcTuYHbuU6TTjJe5FXbgs5C1BBzHbJ2bo1m3WkQDbWO2PvamRcg==}
    engines: {node: '>=18'}
    cpu: [x64]
    os: [darwin]

  '@esbuild/freebsd-arm64@0.25.10':
    resolution: {integrity: sha512-3ZioSQSg1HT2N05YxeJWYR+Libe3bREVSdWhEEgExWaDtyFbbXWb49QgPvFH8u03vUPX10JhJPcz7s9t9+boWg==}
    engines: {node: '>=18'}
    cpu: [arm64]
    os: [freebsd]

  '@esbuild/freebsd-x64@0.25.10':
    resolution: {integrity: sha512-LLgJfHJk014Aa4anGDbh8bmI5Lk+QidDmGzuC2D+vP7mv/GeSN+H39zOf7pN5N8p059FcOfs2bVlrRr4SK9WxA==}
    engines: {node: '>=18'}
    cpu: [x64]
    os: [freebsd]

  '@esbuild/linux-arm64@0.25.10':
    resolution: {integrity: sha512-5luJWN6YKBsawd5f9i4+c+geYiVEw20FVW5x0v1kEMWNq8UctFjDiMATBxLvmmHA4bf7F6hTRaJgtghFr9iziQ==}
    engines: {node: '>=18'}
    cpu: [arm64]
    os: [linux]

  '@esbuild/linux-arm@0.25.10':
    resolution: {integrity: sha512-oR31GtBTFYCqEBALI9r6WxoU/ZofZl962pouZRTEYECvNF/dtXKku8YXcJkhgK/beU+zedXfIzHijSRapJY3vg==}
    engines: {node: '>=18'}
    cpu: [arm]
    os: [linux]

  '@esbuild/linux-ia32@0.25.10':
    resolution: {integrity: sha512-NrSCx2Kim3EnnWgS4Txn0QGt0Xipoumb6z6sUtl5bOEZIVKhzfyp/Lyw4C1DIYvzeW/5mWYPBFJU3a/8Yr75DQ==}
    engines: {node: '>=18'}
    cpu: [ia32]
    os: [linux]

  '@esbuild/linux-loong64@0.25.10':
    resolution: {integrity: sha512-xoSphrd4AZda8+rUDDfD9J6FUMjrkTz8itpTITM4/xgerAZZcFW7Dv+sun7333IfKxGG8gAq+3NbfEMJfiY+Eg==}
    engines: {node: '>=18'}
    cpu: [loong64]
    os: [linux]

  '@esbuild/linux-mips64el@0.25.10':
    resolution: {integrity: sha512-ab6eiuCwoMmYDyTnyptoKkVS3k8fy/1Uvq7Dj5czXI6DF2GqD2ToInBI0SHOp5/X1BdZ26RKc5+qjQNGRBelRA==}
    engines: {node: '>=18'}
    cpu: [mips64el]
    os: [linux]

  '@esbuild/linux-ppc64@0.25.10':
    resolution: {integrity: sha512-NLinzzOgZQsGpsTkEbdJTCanwA5/wozN9dSgEl12haXJBzMTpssebuXR42bthOF3z7zXFWH1AmvWunUCkBE4EA==}
    engines: {node: '>=18'}
    cpu: [ppc64]
    os: [linux]

  '@esbuild/linux-riscv64@0.25.10':
    resolution: {integrity: sha512-FE557XdZDrtX8NMIeA8LBJX3dC2M8VGXwfrQWU7LB5SLOajfJIxmSdyL/gU1m64Zs9CBKvm4UAuBp5aJ8OgnrA==}
    engines: {node: '>=18'}
    cpu: [riscv64]
    os: [linux]

  '@esbuild/linux-s390x@0.25.10':
    resolution: {integrity: sha512-3BBSbgzuB9ajLoVZk0mGu+EHlBwkusRmeNYdqmznmMc9zGASFjSsxgkNsqmXugpPk00gJ0JNKh/97nxmjctdew==}
    engines: {node: '>=18'}
    cpu: [s390x]
    os: [linux]

  '@esbuild/linux-x64@0.25.10':
    resolution: {integrity: sha512-QSX81KhFoZGwenVyPoberggdW1nrQZSvfVDAIUXr3WqLRZGZqWk/P4T8p2SP+de2Sr5HPcvjhcJzEiulKgnxtA==}
    engines: {node: '>=18'}
    cpu: [x64]
    os: [linux]

  '@esbuild/netbsd-arm64@0.25.10':
    resolution: {integrity: sha512-AKQM3gfYfSW8XRk8DdMCzaLUFB15dTrZfnX8WXQoOUpUBQ+NaAFCP1kPS/ykbbGYz7rxn0WS48/81l9hFl3u4A==}
    engines: {node: '>=18'}
    cpu: [arm64]
    os: [netbsd]

  '@esbuild/netbsd-x64@0.25.10':
    resolution: {integrity: sha512-7RTytDPGU6fek/hWuN9qQpeGPBZFfB4zZgcz2VK2Z5VpdUxEI8JKYsg3JfO0n/Z1E/6l05n0unDCNc4HnhQGig==}
    engines: {node: '>=18'}
    cpu: [x64]
    os: [netbsd]

  '@esbuild/openbsd-arm64@0.25.10':
    resolution: {integrity: sha512-5Se0VM9Wtq797YFn+dLimf2Zx6McttsH2olUBsDml+lm0GOCRVebRWUvDtkY4BWYv/3NgzS8b/UM3jQNh5hYyw==}
    engines: {node: '>=18'}
    cpu: [arm64]
    os: [openbsd]

  '@esbuild/openbsd-x64@0.25.10':
    resolution: {integrity: sha512-XkA4frq1TLj4bEMB+2HnI0+4RnjbuGZfet2gs/LNs5Hc7D89ZQBHQ0gL2ND6Lzu1+QVkjp3x1gIcPKzRNP8bXw==}
    engines: {node: '>=18'}
    cpu: [x64]
    os: [openbsd]

  '@esbuild/openharmony-arm64@0.25.10':
    resolution: {integrity: sha512-AVTSBhTX8Y/Fz6OmIVBip9tJzZEUcY8WLh7I59+upa5/GPhh2/aM6bvOMQySspnCCHvFi79kMtdJS1w0DXAeag==}
    engines: {node: '>=18'}
    cpu: [arm64]
    os: [openharmony]

  '@esbuild/sunos-x64@0.25.10':
    resolution: {integrity: sha512-fswk3XT0Uf2pGJmOpDB7yknqhVkJQkAQOcW/ccVOtfx05LkbWOaRAtn5SaqXypeKQra1QaEa841PgrSL9ubSPQ==}
    engines: {node: '>=18'}
    cpu: [x64]
    os: [sunos]

  '@esbuild/win32-arm64@0.25.10':
    resolution: {integrity: sha512-ah+9b59KDTSfpaCg6VdJoOQvKjI33nTaQr4UluQwW7aEwZQsbMCfTmfEO4VyewOxx4RaDT/xCy9ra2GPWmO7Kw==}
    engines: {node: '>=18'}
    cpu: [arm64]
    os: [win32]

  '@esbuild/win32-ia32@0.25.10':
    resolution: {integrity: sha512-QHPDbKkrGO8/cz9LKVnJU22HOi4pxZnZhhA2HYHez5Pz4JeffhDjf85E57Oyco163GnzNCVkZK0b/n4Y0UHcSw==}
    engines: {node: '>=18'}
    cpu: [ia32]
    os: [win32]

  '@esbuild/win32-x64@0.25.10':
    resolution: {integrity: sha512-9KpxSVFCu0iK1owoez6aC/s/EdUQLDN3adTxGCqxMVhrPDj6bt5dbrHDXUuq+Bs2vATFBBrQS5vdQ/Ed2P+nbw==}
    engines: {node: '>=18'}
    cpu: [x64]
    os: [win32]

  '@eslint-community/eslint-utils@4.9.0':
    resolution: {integrity: sha512-ayVFHdtZ+hsq1t2Dy24wCmGXGe4q9Gu3smhLYALJrr473ZH27MsnSL+LKUlimp4BWJqMDMLmPpx/Q9R3OAlL4g==}
    engines: {node: ^12.22.0 || ^14.17.0 || >=16.0.0}
    peerDependencies:
      eslint: ^6.0.0 || ^7.0.0 || >=8.0.0

  '@eslint-community/regexpp@4.12.1':
    resolution: {integrity: sha512-CCZCDJuduB9OUkFkY2IgppNZMi2lBQgD2qzwXkEia16cge2pijY/aXi96CJMquDMn3nJdlPV1A5KrJEXwfLNzQ==}
    engines: {node: ^12.0.0 || ^14.0.0 || >=16.0.0}

  '@eslint/config-array@0.21.0':
    resolution: {integrity: sha512-ENIdc4iLu0d93HeYirvKmrzshzofPw6VkZRKQGe9Nv46ZnWUzcF1xV01dcvEg/1wXUR61OmmlSfyeyO7EvjLxQ==}
    engines: {node: ^18.18.0 || ^20.9.0 || >=21.1.0}

  '@eslint/config-helpers@0.3.1':
    resolution: {integrity: sha512-xR93k9WhrDYpXHORXpxVL5oHj3Era7wo6k/Wd8/IsQNnZUTzkGS29lyn3nAT05v6ltUuTFVCCYDEGfy2Or/sPA==}
    engines: {node: ^18.18.0 || ^20.9.0 || >=21.1.0}

  '@eslint/core@0.15.2':
    resolution: {integrity: sha512-78Md3/Rrxh83gCxoUc0EiciuOHsIITzLy53m3d9UyiW8y9Dj2D29FeETqyKA+BRK76tnTp6RXWb3pCay8Oyomg==}
    engines: {node: ^18.18.0 || ^20.9.0 || >=21.1.0}

  '@eslint/eslintrc@3.3.1':
    resolution: {integrity: sha512-gtF186CXhIl1p4pJNGZw8Yc6RlshoePRvE0X91oPGb3vZ8pM3qOS9W9NGPat9LziaBV7XrJWGylNQXkGcnM3IQ==}
    engines: {node: ^18.18.0 || ^20.9.0 || >=21.1.0}

  '@eslint/js@9.36.0':
    resolution: {integrity: sha512-uhCbYtYynH30iZErszX78U+nR3pJU3RHGQ57NXy5QupD4SBVwDeU8TNBy+MjMngc1UyIW9noKqsRqfjQTBU2dw==}
    engines: {node: ^18.18.0 || ^20.9.0 || >=21.1.0}

  '@eslint/object-schema@2.1.6':
    resolution: {integrity: sha512-RBMg5FRL0I0gs51M/guSAj5/e14VQ4tpZnQNWwuDT66P14I43ItmPfIZRhO9fUVIPOAQXU47atlywZ/czoqFPA==}
    engines: {node: ^18.18.0 || ^20.9.0 || >=21.1.0}

  '@eslint/plugin-kit@0.3.5':
    resolution: {integrity: sha512-Z5kJ+wU3oA7MMIqVR9tyZRtjYPr4OC004Q4Rw7pgOKUOKkJfZ3O24nz3WYfGRpMDNmcOi3TwQOmgm7B7Tpii0w==}
    engines: {node: ^18.18.0 || ^20.9.0 || >=21.1.0}

  '@floating-ui/core@1.7.3':
    resolution: {integrity: sha512-sGnvb5dmrJaKEZ+LDIpguvdX3bDlEllmv4/ClQ9awcmCZrlx5jQyyMWFM5kBI+EyNOCDDiKk8il0zeuX3Zlg/w==}

  '@floating-ui/dom@1.7.4':
    resolution: {integrity: sha512-OOchDgh4F2CchOX94cRVqhvy7b3AFb+/rQXyswmzmGakRfkMgoWVjfnLWkRirfLEfuD4ysVW16eXzwt3jHIzKA==}

  '@floating-ui/react-dom@2.1.6':
    resolution: {integrity: sha512-4JX6rEatQEvlmgU80wZyq9RT96HZJa88q8hp0pBd+LrczeDI4o6uA2M+uvxngVHo4Ihr8uibXxH6+70zhAFrVw==}
    peerDependencies:
      react: '>=16.8.0'
      react-dom: '>=16.8.0'

  '@floating-ui/utils@0.2.10':
    resolution: {integrity: sha512-aGTxbpbg8/b5JfU1HXSrbH3wXZuLPJcNEcZQFMxLs3oSzgtVu6nFPkbbGGUvBcUjKV2YyB9Wxxabo+HEH9tcRQ==}

  '@humanfs/core@0.19.1':
    resolution: {integrity: sha512-5DyQ4+1JEUzejeK1JGICcideyfUbGixgS9jNgex5nqkW+cY7WZhxBigmieN5Qnw9ZosSNVC9KQKyb+GUaGyKUA==}
    engines: {node: '>=18.18.0'}

  '@humanfs/node@0.16.7':
    resolution: {integrity: sha512-/zUx+yOsIrG4Y43Eh2peDeKCxlRt/gET6aHfaKpuq267qXdYDFViVHfMaLyygZOnl0kGWxFIgsBy8QFuTLUXEQ==}
    engines: {node: '>=18.18.0'}

  '@humanwhocodes/module-importer@1.0.1':
    resolution: {integrity: sha512-bxveV4V8v5Yb4ncFTT3rPSgZBOpCkjfK0y4oVVVJwIuDVBRMDXrPyXRL988i5ap9m9bnyEEjWfm5WkBmtffLfA==}
    engines: {node: '>=12.22'}

  '@humanwhocodes/retry@0.4.3':
    resolution: {integrity: sha512-bV0Tgo9K4hfPCek+aMAn81RppFKv2ySDQeMoSZuvTASywNTnVJCArCZE2FWqpvIatKu7VMRLWlR1EazvVhDyhQ==}
    engines: {node: '>=18.18'}

  '@inquirer/ansi@1.0.1':
    resolution: {integrity: sha512-yqq0aJW/5XPhi5xOAL1xRCpe1eh8UFVgYFpFsjEqmIR8rKLyP+HINvFXwUaxYICflJrVlxnp7lLN6As735kVpw==}
    engines: {node: '>=18'}

  '@inquirer/confirm@5.1.19':
    resolution: {integrity: sha512-wQNz9cfcxrtEnUyG5PndC8g3gZ7lGDBzmWiXZkX8ot3vfZ+/BLjR8EvyGX4YzQLeVqtAlY/YScZpW7CW8qMoDQ==}
    engines: {node: '>=18'}
    peerDependencies:
      '@types/node': '>=18'
    peerDependenciesMeta:
      '@types/node':
        optional: true

  '@inquirer/core@10.3.0':
    resolution: {integrity: sha512-Uv2aPPPSK5jeCplQmQ9xadnFx2Zhj9b5Dj7bU6ZeCdDNNY11nhYy4btcSdtDguHqCT2h5oNeQTcUNSGGLA7NTA==}
    engines: {node: '>=18'}
    peerDependencies:
      '@types/node': '>=18'
    peerDependenciesMeta:
      '@types/node':
        optional: true

  '@inquirer/figures@1.0.14':
    resolution: {integrity: sha512-DbFgdt+9/OZYFM+19dbpXOSeAstPy884FPy1KjDu4anWwymZeOYhMY1mdFri172htv6mvc/uvIAAi7b7tvjJBQ==}
    engines: {node: '>=18'}

  '@inquirer/type@3.0.9':
    resolution: {integrity: sha512-QPaNt/nmE2bLGQa9b7wwyRJoLZ7pN6rcyXvzU0YCmivmJyq1BVo94G98tStRWkoD1RgDX5C+dPlhhHzNdu/W/w==}
    engines: {node: '>=18'}
    peerDependencies:
      '@types/node': '>=18'
    peerDependenciesMeta:
      '@types/node':
        optional: true

  '@isaacs/fs-minipass@4.0.1':
    resolution: {integrity: sha512-wgm9Ehl2jpeqP3zw/7mo3kRHFp5MEDhqAdwy1fTGkHAwnkGOVsgpvQhL8B5n1qlb01jV3n/bI0ZfZp5lWA1k4w==}
    engines: {node: '>=18.0.0'}

  '@jridgewell/gen-mapping@0.3.13':
    resolution: {integrity: sha512-2kkt/7niJ6MgEPxF0bYdQ6etZaA+fQvDcLKckhy1yIQOzaoKjBBjSj63/aLVjYE3qhRt5dvM+uUyfCg6UKCBbA==}

  '@jridgewell/remapping@2.3.5':
    resolution: {integrity: sha512-LI9u/+laYG4Ds1TDKSJW2YPrIlcVYOwi2fUC6xB43lueCjgxV4lffOCZCtYFiH6TNOX+tQKXx97T4IKHbhyHEQ==}

  '@jridgewell/resolve-uri@3.1.2':
    resolution: {integrity: sha512-bRISgCIjP20/tbWSPWMEi54QVPRZExkuD9lJL+UIxUKtwVJA8wW1Trb1jMs1RFXo1CBTNZ/5hpC9QvmKWdopKw==}
    engines: {node: '>=6.0.0'}

  '@jridgewell/sourcemap-codec@1.5.5':
    resolution: {integrity: sha512-cYQ9310grqxueWbl+WuIUIaiUaDcj7WOq5fVhEljNVgRfOUhY9fy2zTvfoqWsnebh8Sl70VScFbICvJnLKB0Og==}

  '@jridgewell/trace-mapping@0.3.31':
    resolution: {integrity: sha512-zzNR+SdQSDJzc8joaeP8QQoCQr8NuYx2dIIytl1QeBEZHJ9uW6hebsrYgbz8hJwUQao3TWCMtmfV8Nu1twOLAw==}

  '@mswjs/interceptors@0.40.0':
    resolution: {integrity: sha512-EFd6cVbHsgLa6wa4RljGj6Wk75qoHxUSyc5asLyyPSyuhIcdS2Q3Phw6ImS1q+CkALthJRShiYfKANcQMuMqsQ==}
    engines: {node: '>=18'}

  '@nodelib/fs.scandir@2.1.5':
    resolution: {integrity: sha512-vq24Bq3ym5HEQm2NKCr3yXDwjc7vTsEThRDnkp2DK9p1uqLR+DHurm/NOTo0KG7HYHU7eppKZj3MyqYuMBf62g==}
    engines: {node: '>= 8'}

  '@nodelib/fs.stat@2.0.5':
    resolution: {integrity: sha512-RkhPPp2zrqDAQA/2jNhnztcPAlv64XdhIp7a7454A5ovI7Bukxgt7MX7udwAu3zg1DcpPU0rz3VV1SeaqvY4+A==}
    engines: {node: '>= 8'}

  '@nodelib/fs.walk@1.2.8':
    resolution: {integrity: sha512-oGB+UxlgWcgQkgwo8GcEGwemoTFt3FIO9ababBmaGwXIoBKZ+GTy0pP185beGg7Llih/NSHSV2XAs1lnznocSg==}
    engines: {node: '>= 8'}

  '@open-draft/deferred-promise@2.2.0':
    resolution: {integrity: sha512-CecwLWx3rhxVQF6V4bAgPS5t+So2sTbPgAzafKkVizyi7tlwpcFpdFqq+wqF2OwNBmqFuu6tOyouTuxgpMfzmA==}

  '@open-draft/logger@0.3.0':
    resolution: {integrity: sha512-X2g45fzhxH238HKO4xbSr7+wBS8Fvw6ixhTDuvLd5mqh6bJJCFAPwU9mPDxbcrRtfxv4u5IHCEH77BmxvXmmxQ==}

  '@open-draft/until@2.1.0':
    resolution: {integrity: sha512-U69T3ItWHvLwGg5eJ0n3I62nWuE6ilHlmz7zM0npLBRvPRd7e6NYmg54vvRtP5mZG7kZqZCFVdsTWo7BPtBujg==}

  '@polka/url@1.0.0-next.29':
    resolution: {integrity: sha512-wwQAWhWSuHaag8c4q/KN/vCoeOJYshAIvMQwD4GpSb3OiZklFfvAgmj0VCBBImRpuF/aFgIRzllXlVX93Jevww==}

  '@radix-ui/number@1.1.1':
    resolution: {integrity: sha512-MkKCwxlXTgz6CFoJx3pCwn07GKp36+aZyu/u2Ln2VrA5DcdyCZkASEDBTd8x5whTQQL5CiYf4prXKLcgQdv29g==}

  '@radix-ui/primitive@1.1.3':
    resolution: {integrity: sha512-JTF99U/6XIjCBo0wqkU5sK10glYe27MRRsfwoiq5zzOEZLHU3A3KCMa5X/azekYRCJ0HlwI0crAXS/5dEHTzDg==}

  '@radix-ui/react-accordion@1.2.12':
    resolution: {integrity: sha512-T4nygeh9YE9dLRPhAHSeOZi7HBXo+0kYIPJXayZfvWOWA0+n3dESrZbjfDPUABkUNym6Hd+f2IR113To8D2GPA==}
    peerDependencies:
      '@types/react': '*'
      '@types/react-dom': '*'
      react: ^16.8 || ^17.0 || ^18.0 || ^19.0 || ^19.0.0-rc
      react-dom: ^16.8 || ^17.0 || ^18.0 || ^19.0 || ^19.0.0-rc
    peerDependenciesMeta:
      '@types/react':
        optional: true
      '@types/react-dom':
        optional: true

  '@radix-ui/react-arrow@1.1.7':
    resolution: {integrity: sha512-F+M1tLhO+mlQaOWspE8Wstg+z6PwxwRd8oQ8IXceWz92kfAmalTRf0EjrouQeo7QssEPfCn05B4Ihs1K9WQ/7w==}
    peerDependencies:
      '@types/react': '*'
      '@types/react-dom': '*'
      react: ^16.8 || ^17.0 || ^18.0 || ^19.0 || ^19.0.0-rc
      react-dom: ^16.8 || ^17.0 || ^18.0 || ^19.0 || ^19.0.0-rc
    peerDependenciesMeta:
      '@types/react':
        optional: true
      '@types/react-dom':
        optional: true

  '@radix-ui/react-collapsible@1.1.12':
    resolution: {integrity: sha512-Uu+mSh4agx2ib1uIGPP4/CKNULyajb3p92LsVXmH2EHVMTfZWpll88XJ0j4W0z3f8NK1eYl1+Mf/szHPmcHzyA==}
    peerDependencies:
      '@types/react': '*'
      '@types/react-dom': '*'
      react: ^16.8 || ^17.0 || ^18.0 || ^19.0 || ^19.0.0-rc
      react-dom: ^16.8 || ^17.0 || ^18.0 || ^19.0 || ^19.0.0-rc
    peerDependenciesMeta:
      '@types/react':
        optional: true
      '@types/react-dom':
        optional: true

  '@radix-ui/react-collection@1.1.7':
    resolution: {integrity: sha512-Fh9rGN0MoI4ZFUNyfFVNU4y9LUz93u9/0K+yLgA2bwRojxM8JU1DyvvMBabnZPBgMWREAJvU2jjVzq+LrFUglw==}
    peerDependencies:
      '@types/react': '*'
      '@types/react-dom': '*'
      react: ^16.8 || ^17.0 || ^18.0 || ^19.0 || ^19.0.0-rc
      react-dom: ^16.8 || ^17.0 || ^18.0 || ^19.0 || ^19.0.0-rc
    peerDependenciesMeta:
      '@types/react':
        optional: true
      '@types/react-dom':
        optional: true

  '@radix-ui/react-compose-refs@1.1.2':
    resolution: {integrity: sha512-z4eqJvfiNnFMHIIvXP3CY57y2WJs5g2v3X0zm9mEJkrkNv4rDxu+sg9Jh8EkXyeqBkB7SOcboo9dMVqhyrACIg==}
    peerDependencies:
      '@types/react': '*'
      react: ^16.8 || ^17.0 || ^18.0 || ^19.0 || ^19.0.0-rc
    peerDependenciesMeta:
      '@types/react':
        optional: true

  '@radix-ui/react-context@1.1.2':
    resolution: {integrity: sha512-jCi/QKUM2r1Ju5a3J64TH2A5SpKAgh0LpknyqdQ4m6DCV0xJ2HG1xARRwNGPQfi1SLdLWZ1OJz6F4OMBBNiGJA==}
    peerDependencies:
      '@types/react': '*'
      react: ^16.8 || ^17.0 || ^18.0 || ^19.0 || ^19.0.0-rc
    peerDependenciesMeta:
      '@types/react':
        optional: true

  '@radix-ui/react-dialog@1.1.15':
    resolution: {integrity: sha512-TCglVRtzlffRNxRMEyR36DGBLJpeusFcgMVD9PZEzAKnUs1lKCgX5u9BmC2Yg+LL9MgZDugFFs1Vl+Jp4t/PGw==}
    peerDependencies:
      '@types/react': '*'
      '@types/react-dom': '*'
      react: ^16.8 || ^17.0 || ^18.0 || ^19.0 || ^19.0.0-rc
      react-dom: ^16.8 || ^17.0 || ^18.0 || ^19.0 || ^19.0.0-rc
    peerDependenciesMeta:
      '@types/react':
        optional: true
      '@types/react-dom':
        optional: true

  '@radix-ui/react-direction@1.1.1':
    resolution: {integrity: sha512-1UEWRX6jnOA2y4H5WczZ44gOOjTEmlqv1uNW4GAJEO5+bauCBhv8snY65Iw5/VOS/ghKN9gr2KjnLKxrsvoMVw==}
    peerDependencies:
      '@types/react': '*'
      react: ^16.8 || ^17.0 || ^18.0 || ^19.0 || ^19.0.0-rc
    peerDependenciesMeta:
      '@types/react':
        optional: true

  '@radix-ui/react-dismissable-layer@1.1.11':
    resolution: {integrity: sha512-Nqcp+t5cTB8BinFkZgXiMJniQH0PsUt2k51FUhbdfeKvc4ACcG2uQniY/8+h1Yv6Kza4Q7lD7PQV0z0oicE0Mg==}
    peerDependencies:
      '@types/react': '*'
      '@types/react-dom': '*'
      react: ^16.8 || ^17.0 || ^18.0 || ^19.0 || ^19.0.0-rc
      react-dom: ^16.8 || ^17.0 || ^18.0 || ^19.0 || ^19.0.0-rc
    peerDependenciesMeta:
      '@types/react':
        optional: true
      '@types/react-dom':
        optional: true

  '@radix-ui/react-dropdown-menu@2.1.16':
    resolution: {integrity: sha512-1PLGQEynI/3OX/ftV54COn+3Sud/Mn8vALg2rWnBLnRaGtJDduNW/22XjlGgPdpcIbiQxjKtb7BkcjP00nqfJw==}
    peerDependencies:
      '@types/react': '*'
      '@types/react-dom': '*'
      react: ^16.8 || ^17.0 || ^18.0 || ^19.0 || ^19.0.0-rc
      react-dom: ^16.8 || ^17.0 || ^18.0 || ^19.0 || ^19.0.0-rc
    peerDependenciesMeta:
      '@types/react':
        optional: true
      '@types/react-dom':
        optional: true

  '@radix-ui/react-focus-guards@1.1.3':
    resolution: {integrity: sha512-0rFg/Rj2Q62NCm62jZw0QX7a3sz6QCQU0LpZdNrJX8byRGaGVTqbrW9jAoIAHyMQqsNpeZ81YgSizOt5WXq0Pw==}
    peerDependencies:
      '@types/react': '*'
      react: ^16.8 || ^17.0 || ^18.0 || ^19.0 || ^19.0.0-rc
    peerDependenciesMeta:
      '@types/react':
        optional: true

  '@radix-ui/react-focus-scope@1.1.7':
    resolution: {integrity: sha512-t2ODlkXBQyn7jkl6TNaw/MtVEVvIGelJDCG41Okq/KwUsJBwQ4XVZsHAVUkK4mBv3ewiAS3PGuUWuY2BoK4ZUw==}
    peerDependencies:
      '@types/react': '*'
      '@types/react-dom': '*'
      react: ^16.8 || ^17.0 || ^18.0 || ^19.0 || ^19.0.0-rc
      react-dom: ^16.8 || ^17.0 || ^18.0 || ^19.0 || ^19.0.0-rc
    peerDependenciesMeta:
      '@types/react':
        optional: true
      '@types/react-dom':
        optional: true

  '@radix-ui/react-id@1.1.1':
    resolution: {integrity: sha512-kGkGegYIdQsOb4XjsfM97rXsiHaBwco+hFI66oO4s9LU+PLAC5oJ7khdOVFxkhsmlbpUqDAvXw11CluXP+jkHg==}
    peerDependencies:
      '@types/react': '*'
      react: ^16.8 || ^17.0 || ^18.0 || ^19.0 || ^19.0.0-rc
    peerDependenciesMeta:
      '@types/react':
        optional: true

  '@radix-ui/react-label@2.1.7':
    resolution: {integrity: sha512-YT1GqPSL8kJn20djelMX7/cTRp/Y9w5IZHvfxQTVHrOqa2yMl7i/UfMqKRU5V7mEyKTrUVgJXhNQPVCG8PBLoQ==}
    peerDependencies:
      '@types/react': '*'
      '@types/react-dom': '*'
      react: ^16.8 || ^17.0 || ^18.0 || ^19.0 || ^19.0.0-rc
      react-dom: ^16.8 || ^17.0 || ^18.0 || ^19.0 || ^19.0.0-rc
    peerDependenciesMeta:
      '@types/react':
        optional: true
      '@types/react-dom':
        optional: true

  '@radix-ui/react-menu@2.1.16':
    resolution: {integrity: sha512-72F2T+PLlphrqLcAotYPp0uJMr5SjP5SL01wfEspJbru5Zs5vQaSHb4VB3ZMJPimgHHCHG7gMOeOB9H3Hdmtxg==}
    peerDependencies:
      '@types/react': '*'
      '@types/react-dom': '*'
      react: ^16.8 || ^17.0 || ^18.0 || ^19.0 || ^19.0.0-rc
      react-dom: ^16.8 || ^17.0 || ^18.0 || ^19.0 || ^19.0.0-rc
    peerDependenciesMeta:
      '@types/react':
        optional: true
      '@types/react-dom':
        optional: true

  '@radix-ui/react-popover@1.1.15':
    resolution: {integrity: sha512-kr0X2+6Yy/vJzLYJUPCZEc8SfQcf+1COFoAqauJm74umQhta9M7lNJHP7QQS3vkvcGLQUbWpMzwrXYwrYztHKA==}
    peerDependencies:
      '@types/react': '*'
      '@types/react-dom': '*'
      react: ^16.8 || ^17.0 || ^18.0 || ^19.0 || ^19.0.0-rc
      react-dom: ^16.8 || ^17.0 || ^18.0 || ^19.0 || ^19.0.0-rc
    peerDependenciesMeta:
      '@types/react':
        optional: true
      '@types/react-dom':
        optional: true

  '@radix-ui/react-popper@1.2.8':
    resolution: {integrity: sha512-0NJQ4LFFUuWkE7Oxf0htBKS6zLkkjBH+hM1uk7Ng705ReR8m/uelduy1DBo0PyBXPKVnBA6YBlU94MBGXrSBCw==}
    peerDependencies:
      '@types/react': '*'
      '@types/react-dom': '*'
      react: ^16.8 || ^17.0 || ^18.0 || ^19.0 || ^19.0.0-rc
      react-dom: ^16.8 || ^17.0 || ^18.0 || ^19.0 || ^19.0.0-rc
    peerDependenciesMeta:
      '@types/react':
        optional: true
      '@types/react-dom':
        optional: true

  '@radix-ui/react-portal@1.1.9':
    resolution: {integrity: sha512-bpIxvq03if6UNwXZ+HTK71JLh4APvnXntDc6XOX8UVq4XQOVl7lwok0AvIl+b8zgCw3fSaVTZMpAPPagXbKmHQ==}
    peerDependencies:
      '@types/react': '*'
      '@types/react-dom': '*'
      react: ^16.8 || ^17.0 || ^18.0 || ^19.0 || ^19.0.0-rc
      react-dom: ^16.8 || ^17.0 || ^18.0 || ^19.0 || ^19.0.0-rc
    peerDependenciesMeta:
      '@types/react':
        optional: true
      '@types/react-dom':
        optional: true

  '@radix-ui/react-presence@1.1.5':
    resolution: {integrity: sha512-/jfEwNDdQVBCNvjkGit4h6pMOzq8bHkopq458dPt2lMjx+eBQUohZNG9A7DtO/O5ukSbxuaNGXMjHicgwy6rQQ==}
    peerDependencies:
      '@types/react': '*'
      '@types/react-dom': '*'
      react: ^16.8 || ^17.0 || ^18.0 || ^19.0 || ^19.0.0-rc
      react-dom: ^16.8 || ^17.0 || ^18.0 || ^19.0 || ^19.0.0-rc
    peerDependenciesMeta:
      '@types/react':
        optional: true
      '@types/react-dom':
        optional: true

  '@radix-ui/react-primitive@2.1.3':
    resolution: {integrity: sha512-m9gTwRkhy2lvCPe6QJp4d3G1TYEUHn/FzJUtq9MjH46an1wJU+GdoGC5VLof8RX8Ft/DlpshApkhswDLZzHIcQ==}
    peerDependencies:
      '@types/react': '*'
      '@types/react-dom': '*'
      react: ^16.8 || ^17.0 || ^18.0 || ^19.0 || ^19.0.0-rc
      react-dom: ^16.8 || ^17.0 || ^18.0 || ^19.0 || ^19.0.0-rc
    peerDependenciesMeta:
      '@types/react':
        optional: true
      '@types/react-dom':
        optional: true

  '@radix-ui/react-roving-focus@1.1.11':
    resolution: {integrity: sha512-7A6S9jSgm/S+7MdtNDSb+IU859vQqJ/QAtcYQcfFC6W8RS4IxIZDldLR0xqCFZ6DCyrQLjLPsxtTNch5jVA4lA==}
    peerDependencies:
      '@types/react': '*'
      '@types/react-dom': '*'
      react: ^16.8 || ^17.0 || ^18.0 || ^19.0 || ^19.0.0-rc
      react-dom: ^16.8 || ^17.0 || ^18.0 || ^19.0 || ^19.0.0-rc
    peerDependenciesMeta:
      '@types/react':
        optional: true
      '@types/react-dom':
        optional: true

  '@radix-ui/react-select@2.2.6':
    resolution: {integrity: sha512-I30RydO+bnn2PQztvo25tswPH+wFBjehVGtmagkU78yMdwTwVf12wnAOF+AeP8S2N8xD+5UPbGhkUfPyvT+mwQ==}
    peerDependencies:
      '@types/react': '*'
      '@types/react-dom': '*'
      react: ^16.8 || ^17.0 || ^18.0 || ^19.0 || ^19.0.0-rc
      react-dom: ^16.8 || ^17.0 || ^18.0 || ^19.0 || ^19.0.0-rc
    peerDependenciesMeta:
      '@types/react':
        optional: true
      '@types/react-dom':
        optional: true

  '@radix-ui/react-slot@1.2.3':
    resolution: {integrity: sha512-aeNmHnBxbi2St0au6VBVC7JXFlhLlOnvIIlePNniyUNAClzmtAUEY8/pBiK3iHjufOlwA+c20/8jngo7xcrg8A==}
    peerDependencies:
      '@types/react': '*'
      react: ^16.8 || ^17.0 || ^18.0 || ^19.0 || ^19.0.0-rc
    peerDependenciesMeta:
      '@types/react':
        optional: true

  '@radix-ui/react-switch@1.2.6':
    resolution: {integrity: sha512-bByzr1+ep1zk4VubeEVViV592vu2lHE2BZY5OnzehZqOOgogN80+mNtCqPkhn2gklJqOpxWgPoYTSnhBCqpOXQ==}
    peerDependencies:
      '@types/react': '*'
      '@types/react-dom': '*'
      react: ^16.8 || ^17.0 || ^18.0 || ^19.0 || ^19.0.0-rc
      react-dom: ^16.8 || ^17.0 || ^18.0 || ^19.0 || ^19.0.0-rc
    peerDependenciesMeta:
      '@types/react':
        optional: true
      '@types/react-dom':
        optional: true

  '@radix-ui/react-use-callback-ref@1.1.1':
    resolution: {integrity: sha512-FkBMwD+qbGQeMu1cOHnuGB6x4yzPjho8ap5WtbEJ26umhgqVXbhekKUQO+hZEL1vU92a3wHwdp0HAcqAUF5iDg==}
    peerDependencies:
      '@types/react': '*'
      react: ^16.8 || ^17.0 || ^18.0 || ^19.0 || ^19.0.0-rc
    peerDependenciesMeta:
      '@types/react':
        optional: true

  '@radix-ui/react-use-controllable-state@1.2.2':
    resolution: {integrity: sha512-BjasUjixPFdS+NKkypcyyN5Pmg83Olst0+c6vGov0diwTEo6mgdqVR6hxcEgFuh4QrAs7Rc+9KuGJ9TVCj0Zzg==}
    peerDependencies:
      '@types/react': '*'
      react: ^16.8 || ^17.0 || ^18.0 || ^19.0 || ^19.0.0-rc
    peerDependenciesMeta:
      '@types/react':
        optional: true

  '@radix-ui/react-use-effect-event@0.0.2':
    resolution: {integrity: sha512-Qp8WbZOBe+blgpuUT+lw2xheLP8q0oatc9UpmiemEICxGvFLYmHm9QowVZGHtJlGbS6A6yJ3iViad/2cVjnOiA==}
    peerDependencies:
      '@types/react': '*'
      react: ^16.8 || ^17.0 || ^18.0 || ^19.0 || ^19.0.0-rc
    peerDependenciesMeta:
      '@types/react':
        optional: true

  '@radix-ui/react-use-escape-keydown@1.1.1':
    resolution: {integrity: sha512-Il0+boE7w/XebUHyBjroE+DbByORGR9KKmITzbR7MyQ4akpORYP/ZmbhAr0DG7RmmBqoOnZdy2QlvajJ2QA59g==}
    peerDependencies:
      '@types/react': '*'
      react: ^16.8 || ^17.0 || ^18.0 || ^19.0 || ^19.0.0-rc
    peerDependenciesMeta:
      '@types/react':
        optional: true

  '@radix-ui/react-use-layout-effect@1.1.1':
    resolution: {integrity: sha512-RbJRS4UWQFkzHTTwVymMTUv8EqYhOp8dOOviLj2ugtTiXRaRQS7GLGxZTLL1jWhMeoSCf5zmcZkqTl9IiYfXcQ==}
    peerDependencies:
      '@types/react': '*'
      react: ^16.8 || ^17.0 || ^18.0 || ^19.0 || ^19.0.0-rc
    peerDependenciesMeta:
      '@types/react':
        optional: true

  '@radix-ui/react-use-previous@1.1.1':
    resolution: {integrity: sha512-2dHfToCj/pzca2Ck724OZ5L0EVrr3eHRNsG/b3xQJLA2hZpVCS99bLAX+hm1IHXDEnzU6by5z/5MIY794/a8NQ==}
    peerDependencies:
      '@types/react': '*'
      react: ^16.8 || ^17.0 || ^18.0 || ^19.0 || ^19.0.0-rc
    peerDependenciesMeta:
      '@types/react':
        optional: true

  '@radix-ui/react-use-rect@1.1.1':
    resolution: {integrity: sha512-QTYuDesS0VtuHNNvMh+CjlKJ4LJickCMUAqjlE3+j8w+RlRpwyX3apEQKGFzbZGdo7XNG1tXa+bQqIE7HIXT2w==}
    peerDependencies:
      '@types/react': '*'
      react: ^16.8 || ^17.0 || ^18.0 || ^19.0 || ^19.0.0-rc
    peerDependenciesMeta:
      '@types/react':
        optional: true

  '@radix-ui/react-use-size@1.1.1':
    resolution: {integrity: sha512-ewrXRDTAqAXlkl6t/fkXWNAhFX9I+CkKlw6zjEwk86RSPKwZr3xpBRso655aqYafwtnbpHLj6toFzmd6xdVptQ==}
    peerDependencies:
      '@types/react': '*'
      react: ^16.8 || ^17.0 || ^18.0 || ^19.0 || ^19.0.0-rc
    peerDependenciesMeta:
      '@types/react':
        optional: true

  '@radix-ui/react-visually-hidden@1.2.3':
    resolution: {integrity: sha512-pzJq12tEaaIhqjbzpCuv/OypJY/BPavOofm+dbab+MHLajy277+1lLm6JFcGgF5eskJ6mquGirhXY2GD/8u8Ug==}
    peerDependencies:
      '@types/react': '*'
      '@types/react-dom': '*'
      react: ^16.8 || ^17.0 || ^18.0 || ^19.0 || ^19.0.0-rc
      react-dom: ^16.8 || ^17.0 || ^18.0 || ^19.0 || ^19.0.0-rc
    peerDependenciesMeta:
      '@types/react':
        optional: true
      '@types/react-dom':
        optional: true

  '@radix-ui/rect@1.1.1':
    resolution: {integrity: sha512-HPwpGIzkl28mWyZqG52jiqDJ12waP11Pa1lGoiyUkIEuMLBP0oeK/C89esbXrxsky5we7dfd8U58nm0SgAWpVw==}

  '@rolldown/pluginutils@1.0.0-beta.35':
    resolution: {integrity: sha512-slYrCpoxJUqzFDDNlvrOYRazQUNRvWPjXA17dAOISY3rDMxX6k8K4cj2H+hEYMHF81HO3uNd5rHVigAWRM5dSg==}

  '@rollup/rollup-android-arm-eabi@4.52.0':
    resolution: {integrity: sha512-VxDYCDqOaR7NXzAtvRx7G1u54d2kEHopb28YH/pKzY6y0qmogP3gG7CSiWsq9WvDFxOQMpNEyjVAHZFXfH3o/A==}
    cpu: [arm]
    os: [android]

  '@rollup/rollup-android-arm64@4.52.0':
    resolution: {integrity: sha512-pqDirm8koABIKvzL59YI9W9DWbRlTX7RWhN+auR8HXJxo89m4mjqbah7nJZjeKNTNYopqL+yGg+0mhCpf3xZtQ==}
    cpu: [arm64]
    os: [android]

  '@rollup/rollup-darwin-arm64@4.52.0':
    resolution: {integrity: sha512-YCdWlY/8ltN6H78HnMsRHYlPiKvqKagBP1r+D7SSylxX+HnsgXGCmLiV3Y4nSyY9hW8qr8U9LDUx/Lo7M6MfmQ==}
    cpu: [arm64]
    os: [darwin]

  '@rollup/rollup-darwin-x64@4.52.0':
    resolution: {integrity: sha512-z4nw6y1j+OOSGzuVbSWdIp1IUks9qNw4dc7z7lWuWDKojY38VMWBlEN7F9jk5UXOkUcp97vA1N213DF+Lz8BRg==}
    cpu: [x64]
    os: [darwin]

  '@rollup/rollup-freebsd-arm64@4.52.0':
    resolution: {integrity: sha512-Q/dv9Yvyr5rKlK8WQJZVrp5g2SOYeZUs9u/t2f9cQ2E0gJjYB/BWoedXfUT0EcDJefi2zzVfhcOj8drWCzTviw==}
    cpu: [arm64]
    os: [freebsd]

  '@rollup/rollup-freebsd-x64@4.52.0':
    resolution: {integrity: sha512-kdBsLs4Uile/fbjZVvCRcKB4q64R+1mUq0Yd7oU1CMm1Av336ajIFqNFovByipciuUQjBCPMxwJhCgfG2re3rg==}
    cpu: [x64]
    os: [freebsd]

  '@rollup/rollup-linux-arm-gnueabihf@4.52.0':
    resolution: {integrity: sha512-aL6hRwu0k7MTUESgkg7QHY6CoqPgr6gdQXRJI1/VbFlUMwsSzPGSR7sG5d+MCbYnJmJwThc2ol3nixj1fvI/zQ==}
    cpu: [arm]
    os: [linux]

  '@rollup/rollup-linux-arm-musleabihf@4.52.0':
    resolution: {integrity: sha512-BTs0M5s1EJejgIBJhCeiFo7GZZ2IXWkFGcyZhxX4+8usnIo5Mti57108vjXFIQmmJaRyDwmV59Tw64Ap1dkwMw==}
    cpu: [arm]
    os: [linux]

  '@rollup/rollup-linux-arm64-gnu@4.52.0':
    resolution: {integrity: sha512-uj672IVOU9m08DBGvoPKPi/J8jlVgjh12C9GmjjBxCTQc3XtVmRkRKyeHSmIKQpvJ7fIm1EJieBUcnGSzDVFyw==}
    cpu: [arm64]
    os: [linux]

  '@rollup/rollup-linux-arm64-musl@4.52.0':
    resolution: {integrity: sha512-/+IVbeDMDCtB/HP/wiWsSzduD10SEGzIZX2945KSgZRNi4TSkjHqRJtNTVtVb8IRwhJ65ssI56krlLik+zFWkw==}
    cpu: [arm64]
    os: [linux]

  '@rollup/rollup-linux-loong64-gnu@4.52.0':
    resolution: {integrity: sha512-U1vVzvSWtSMWKKrGoROPBXMh3Vwn93TA9V35PldokHGqiUbF6erSzox/5qrSMKp6SzakvyjcPiVF8yB1xKr9Pg==}
    cpu: [loong64]
    os: [linux]

  '@rollup/rollup-linux-ppc64-gnu@4.52.0':
    resolution: {integrity: sha512-X/4WfuBAdQRH8cK3DYl8zC00XEE6aM472W+QCycpQJeLWVnHfkv7RyBFVaTqNUMsTgIX8ihMjCvFF9OUgeABzw==}
    cpu: [ppc64]
    os: [linux]

  '@rollup/rollup-linux-riscv64-gnu@4.52.0':
    resolution: {integrity: sha512-xIRYc58HfWDBZoLmWfWXg2Sq8VCa2iJ32B7mqfWnkx5mekekl0tMe7FHpY8I72RXEcUkaWawRvl3qA55og+cwQ==}
    cpu: [riscv64]
    os: [linux]

  '@rollup/rollup-linux-riscv64-musl@4.52.0':
    resolution: {integrity: sha512-mbsoUey05WJIOz8U1WzNdf+6UMYGwE3fZZnQqsM22FZ3wh1N887HT6jAOjXs6CNEK3Ntu2OBsyQDXfIjouI4dw==}
    cpu: [riscv64]
    os: [linux]

  '@rollup/rollup-linux-s390x-gnu@4.52.0':
    resolution: {integrity: sha512-qP6aP970bucEi5KKKR4AuPFd8aTx9EF6BvutvYxmZuWLJHmnq4LvBfp0U+yFDMGwJ+AIJEH5sIP+SNypauMWzg==}
    cpu: [s390x]
    os: [linux]

  '@rollup/rollup-linux-x64-gnu@4.52.0':
    resolution: {integrity: sha512-nmSVN+F2i1yKZ7rJNKO3G7ZzmxJgoQBQZ/6c4MuS553Grmr7WqR7LLDcYG53Z2m9409z3JLt4sCOhLdbKQ3HmA==}
    cpu: [x64]
    os: [linux]

  '@rollup/rollup-linux-x64-musl@4.52.0':
    resolution: {integrity: sha512-2d0qRo33G6TfQVjaMR71P+yJVGODrt5V6+T0BDYH4EMfGgdC/2HWDVjSSFw888GSzAZUwuska3+zxNUCDco6rQ==}
    cpu: [x64]
    os: [linux]

  '@rollup/rollup-openharmony-arm64@4.52.0':
    resolution: {integrity: sha512-A1JalX4MOaFAAyGgpO7XP5khquv/7xKzLIyLmhNrbiCxWpMlnsTYr8dnsWM7sEeotNmxvSOEL7F65j0HXFcFsw==}
    cpu: [arm64]
    os: [openharmony]

  '@rollup/rollup-win32-arm64-msvc@4.52.0':
    resolution: {integrity: sha512-YQugafP/rH0eOOHGjmNgDURrpYHrIX0yuojOI8bwCyXwxC9ZdTd3vYkmddPX0oHONLXu9Rb1dDmT0VNpjkzGGw==}
    cpu: [arm64]
    os: [win32]

  '@rollup/rollup-win32-ia32-msvc@4.52.0':
    resolution: {integrity: sha512-zYdUYhi3Qe2fndujBqL5FjAFzvNeLxtIqfzNEVKD1I7C37/chv1VxhscWSQHTNfjPCrBFQMnynwA3kpZpZ8w4A==}
    cpu: [ia32]
    os: [win32]

  '@rollup/rollup-win32-x64-gnu@4.52.0':
    resolution: {integrity: sha512-fGk03kQylNaCOQ96HDMeT7E2n91EqvCDd3RwvT5k+xNdFCeMGnj5b5hEgTGrQuyidqSsD3zJDQ21QIaxXqTBJw==}
    cpu: [x64]
    os: [win32]

  '@rollup/rollup-win32-x64-msvc@4.52.0':
    resolution: {integrity: sha512-6iKDCVSIUQ8jPMoIV0OytRKniaYyy5EbY/RRydmLW8ZR3cEBhxbWl5ro0rkUNe0ef6sScvhbY79HrjRm8i3vDQ==}
    cpu: [x64]
    os: [win32]

  '@standard-schema/spec@1.0.0':
    resolution: {integrity: sha512-m2bOd0f2RT9k8QJx1JN85cZYyH1RqFBdlwtkSlf4tBDYLCiiZnv1fIIwacK6cqwXavOydf0NPToMQgpKq+dVlA==}

  '@supabase/auth-js@2.71.1':
    resolution: {integrity: sha512-mMIQHBRc+SKpZFRB2qtupuzulaUhFYupNyxqDj5Jp/LyPvcWvjaJzZzObv6URtL/O6lPxkanASnotGtNpS3H2Q==}

  '@supabase/functions-js@2.4.6':
    resolution: {integrity: sha512-bhjZ7rmxAibjgmzTmQBxJU6ZIBCCJTc3Uwgvdi4FewueUTAGO5hxZT1Sj6tiD+0dSXf9XI87BDdJrg12z8Uaew==}

  '@supabase/node-fetch@2.6.15':
    resolution: {integrity: sha512-1ibVeYUacxWYi9i0cf5efil6adJ9WRyZBLivgjs+AUpewx1F3xPi7gLgaASI2SmIQxPoCEjAsLAzKPgMJVgOUQ==}
    engines: {node: 4.x || >=6.0.0}

  '@supabase/postgrest-js@1.21.4':
    resolution: {integrity: sha512-TxZCIjxk6/dP9abAi89VQbWWMBbybpGWyvmIzTd79OeravM13OjR/YEYeyUOPcM1C3QyvXkvPZhUfItvmhY1IQ==}

  '@supabase/realtime-js@2.15.5':
    resolution: {integrity: sha512-/Rs5Vqu9jejRD8ZeuaWXebdkH+J7V6VySbCZ/zQM93Ta5y3mAmocjioa/nzlB6qvFmyylUgKVS1KpE212t30OA==}

  '@supabase/storage-js@2.12.1':
    resolution: {integrity: sha512-QWg3HV6Db2J81VQx0PqLq0JDBn4Q8B1FYn1kYcbla8+d5WDmTdwwMr+EJAxNOSs9W4mhKMv+EYCpCrTFlTj4VQ==}

  '@supabase/supabase-js@2.57.4':
    resolution: {integrity: sha512-LcbTzFhHYdwfQ7TRPfol0z04rLEyHabpGYANME6wkQ/kLtKNmI+Vy+WEM8HxeOZAtByUFxoUTTLwhXmrh+CcVw==}

  '@tailwindcss/node@4.1.13':
    resolution: {integrity: sha512-eq3ouolC1oEFOAvOMOBAmfCIqZBJuvWvvYWh5h5iOYfe1HFC6+GZ6EIL0JdM3/niGRJmnrOc+8gl9/HGUaaptw==}

  '@tailwindcss/oxide-android-arm64@4.1.13':
    resolution: {integrity: sha512-BrpTrVYyejbgGo57yc8ieE+D6VT9GOgnNdmh5Sac6+t0m+v+sKQevpFVpwX3pBrM2qKrQwJ0c5eDbtjouY/+ew==}
    engines: {node: '>= 10'}
    cpu: [arm64]
    os: [android]

  '@tailwindcss/oxide-darwin-arm64@4.1.13':
    resolution: {integrity: sha512-YP+Jksc4U0KHcu76UhRDHq9bx4qtBftp9ShK/7UGfq0wpaP96YVnnjFnj3ZFrUAjc5iECzODl/Ts0AN7ZPOANQ==}
    engines: {node: '>= 10'}
    cpu: [arm64]
    os: [darwin]

  '@tailwindcss/oxide-darwin-x64@4.1.13':
    resolution: {integrity: sha512-aAJ3bbwrn/PQHDxCto9sxwQfT30PzyYJFG0u/BWZGeVXi5Hx6uuUOQEI2Fa43qvmUjTRQNZnGqe9t0Zntexeuw==}
    engines: {node: '>= 10'}
    cpu: [x64]
    os: [darwin]

  '@tailwindcss/oxide-freebsd-x64@4.1.13':
    resolution: {integrity: sha512-Wt8KvASHwSXhKE/dJLCCWcTSVmBj3xhVhp/aF3RpAhGeZ3sVo7+NTfgiN8Vey/Fi8prRClDs6/f0KXPDTZE6nQ==}
    engines: {node: '>= 10'}
    cpu: [x64]
    os: [freebsd]

  '@tailwindcss/oxide-linux-arm-gnueabihf@4.1.13':
    resolution: {integrity: sha512-mbVbcAsW3Gkm2MGwA93eLtWrwajz91aXZCNSkGTx/R5eb6KpKD5q8Ueckkh9YNboU8RH7jiv+ol/I7ZyQ9H7Bw==}
    engines: {node: '>= 10'}
    cpu: [arm]
    os: [linux]

  '@tailwindcss/oxide-linux-arm64-gnu@4.1.13':
    resolution: {integrity: sha512-wdtfkmpXiwej/yoAkrCP2DNzRXCALq9NVLgLELgLim1QpSfhQM5+ZxQQF8fkOiEpuNoKLp4nKZ6RC4kmeFH0HQ==}
    engines: {node: '>= 10'}
    cpu: [arm64]
    os: [linux]

  '@tailwindcss/oxide-linux-arm64-musl@4.1.13':
    resolution: {integrity: sha512-hZQrmtLdhyqzXHB7mkXfq0IYbxegaqTmfa1p9MBj72WPoDD3oNOh1Lnxf6xZLY9C3OV6qiCYkO1i/LrzEdW2mg==}
    engines: {node: '>= 10'}
    cpu: [arm64]
    os: [linux]

  '@tailwindcss/oxide-linux-x64-gnu@4.1.13':
    resolution: {integrity: sha512-uaZTYWxSXyMWDJZNY1Ul7XkJTCBRFZ5Fo6wtjrgBKzZLoJNrG+WderJwAjPzuNZOnmdrVg260DKwXCFtJ/hWRQ==}
    engines: {node: '>= 10'}
    cpu: [x64]
    os: [linux]

  '@tailwindcss/oxide-linux-x64-musl@4.1.13':
    resolution: {integrity: sha512-oXiPj5mi4Hdn50v5RdnuuIms0PVPI/EG4fxAfFiIKQh5TgQgX7oSuDWntHW7WNIi/yVLAiS+CRGW4RkoGSSgVQ==}
    engines: {node: '>= 10'}
    cpu: [x64]
    os: [linux]

  '@tailwindcss/oxide-wasm32-wasi@4.1.13':
    resolution: {integrity: sha512-+LC2nNtPovtrDwBc/nqnIKYh/W2+R69FA0hgoeOn64BdCX522u19ryLh3Vf3F8W49XBcMIxSe665kwy21FkhvA==}
    engines: {node: '>=14.0.0'}
    cpu: [wasm32]
    bundledDependencies:
      - '@napi-rs/wasm-runtime'
      - '@emnapi/core'
      - '@emnapi/runtime'
      - '@tybys/wasm-util'
      - '@emnapi/wasi-threads'
      - tslib

  '@tailwindcss/oxide-win32-arm64-msvc@4.1.13':
    resolution: {integrity: sha512-dziTNeQXtoQ2KBXmrjCxsuPk3F3CQ/yb7ZNZNA+UkNTeiTGgfeh+gH5Pi7mRncVgcPD2xgHvkFCh/MhZWSgyQg==}
    engines: {node: '>= 10'}
    cpu: [arm64]
    os: [win32]

  '@tailwindcss/oxide-win32-x64-msvc@4.1.13':
    resolution: {integrity: sha512-3+LKesjXydTkHk5zXX01b5KMzLV1xl2mcktBJkje7rhFUpUlYJy7IMOLqjIRQncLTa1WZZiFY/foAeB5nmaiTw==}
    engines: {node: '>= 10'}
    cpu: [x64]
    os: [win32]

  '@tailwindcss/oxide@4.1.13':
    resolution: {integrity: sha512-CPgsM1IpGRa880sMbYmG1s4xhAy3xEt1QULgTJGQmZUeNgXFR7s1YxYygmJyBGtou4SyEosGAGEeYqY7R53bIA==}
    engines: {node: '>= 10'}

  '@tailwindcss/vite@4.1.13':
    resolution: {integrity: sha512-0PmqLQ010N58SbMTJ7BVJ4I2xopiQn/5i6nlb4JmxzQf8zcS5+m2Cv6tqh+sfDwtIdjoEnOvwsGQ1hkUi8QEHQ==}
    peerDependencies:
      vite: ^5.2.0 || ^6 || ^7

  '@testing-library/dom@10.4.1':
    resolution: {integrity: sha512-o4PXJQidqJl82ckFaXUeoAW+XysPLauYI43Abki5hABd853iMhitooc6znOnczgbTYmEP6U6/y1ZyKAIsvMKGg==}
    engines: {node: '>=18'}

  '@testing-library/jest-dom@6.9.1':
    resolution: {integrity: sha512-zIcONa+hVtVSSep9UT3jZ5rizo2BsxgyDYU7WFD5eICBE7no3881HGeb/QkGfsJs6JTkY1aQhT7rIPC7e+0nnA==}
    engines: {node: '>=14', npm: '>=6', yarn: '>=1'}

  '@testing-library/react@16.3.0':
    resolution: {integrity: sha512-kFSyxiEDwv1WLl2fgsq6pPBbw5aWKrsY2/noi1Id0TK0UParSF62oFQFGHXIyaG4pp2tEub/Zlel+fjjZILDsw==}
    engines: {node: '>=18'}
    peerDependencies:
      '@testing-library/dom': ^10.0.0
      '@types/react': ^18.0.0 || ^19.0.0
      '@types/react-dom': ^18.0.0 || ^19.0.0
      react: ^18.0.0 || ^19.0.0
      react-dom: ^18.0.0 || ^19.0.0
    peerDependenciesMeta:
      '@types/react':
        optional: true
      '@types/react-dom':
        optional: true

  '@testing-library/user-event@14.6.1':
    resolution: {integrity: sha512-vq7fv0rnt+QTXgPxr5Hjc210p6YKq2kmdziLgnsZGgLJ9e6VAShx1pACLuRjd/AS/sr7phAR58OIIpf0LlmQNw==}
    engines: {node: '>=12', npm: '>=6'}
    peerDependencies:
      '@testing-library/dom': '>=7.21.4'

  '@types/aria-query@5.0.4':
    resolution: {integrity: sha512-rfT93uj5s0PRL7EzccGMs3brplhcrghnDoV26NqKhCAS1hVo+WdNsPvE/yb6ilfr5hi2MEk6d5EWJTKdxg8jVw==}

  '@types/babel__core@7.20.5':
    resolution: {integrity: sha512-qoQprZvz5wQFJwMDqeseRXWv3rqMvhgpbXFfVyWhbx9X47POIA6i/+dXefEmZKoAgOaTdaIgNSMqMIU61yRyzA==}

  '@types/babel__generator@7.27.0':
    resolution: {integrity: sha512-ufFd2Xi92OAVPYsy+P4n7/U7e68fex0+Ee8gSG9KX7eo084CWiQ4sdxktvdl0bOPupXtVJPY19zk6EwWqUQ8lg==}

  '@types/babel__template@7.4.4':
    resolution: {integrity: sha512-h/NUaSyG5EyxBIp8YRxo4RMe2/qQgvyowRwVMzhYhBCONbW8PUsg4lkFMrhgZhUe5z3L3MiLDuvyJ/CaPa2A8A==}

  '@types/babel__traverse@7.28.0':
    resolution: {integrity: sha512-8PvcXf70gTDZBgt9ptxJ8elBeBjcLOAcOtoO/mPJjtji1+CdGbHgm77om1GrsPxsiE+uXIpNSK64UYaIwQXd4Q==}

  '@types/chai@5.2.3':
    resolution: {integrity: sha512-Mw558oeA9fFbv65/y4mHtXDs9bPnFMZAL/jxdPFUpOHHIXX91mcgEHbS5Lahr+pwZFR8A7GQleRWeI6cGFC2UA==}

  '@types/deep-eql@4.0.2':
    resolution: {integrity: sha512-c9h9dVVMigMPc4bwTvC5dxqtqJZwQPePsWjPlpSOnojbor6pGqdk541lfA7AqFQr5pB1BRdq0juY9db81BwyFw==}

  '@types/estree@1.0.8':
    resolution: {integrity: sha512-dWHzHa2WqEXI/O1E9OjrocMTKJl2mSrEolh1Iomrv6U+JuNwaHXsXx9bLu5gG7BUWFIN0skIQJQ/L1rIex4X6w==}

  '@types/json-schema@7.0.15':
    resolution: {integrity: sha512-5+fP8P8MFNC+AyZCDxrB2pkZFPGzqQWUzpSeuuVLvm8VMcorNYavBqoFcxK8bQz4Qsbn4oUEEem4wDLfcysGHA==}

  '@types/node@20.19.23':
    resolution: {integrity: sha512-yIdlVVVHXpmqRhtyovZAcSy0MiPcYWGkoO4CGe/+jpP0hmNuihm4XhHbADpK++MsiLHP5MVlv+bcgdF99kSiFQ==}

  '@types/node@24.5.2':
    resolution: {integrity: sha512-FYxk1I7wPv3K2XBaoyH2cTnocQEu8AOZ60hPbsyukMPLv5/5qr7V1i8PLHdl6Zf87I+xZXFvPCXYjiTFq+YSDQ==}

  '@types/phoenix@1.6.6':
    resolution: {integrity: sha512-PIzZZlEppgrpoT2QgbnDU+MMzuR6BbCjllj0bM70lWoejMeNJAxCchxnv7J3XFkI8MpygtRpzXrIlmWUBclP5A==}

  '@types/react-dom@19.1.9':
    resolution: {integrity: sha512-qXRuZaOsAdXKFyOhRBg6Lqqc0yay13vN7KrIg4L7N4aaHN68ma9OK3NE1BoDFgFOTfM7zg+3/8+2n8rLUH3OKQ==}
    peerDependencies:
      '@types/react': ^19.0.0

  '@types/react@19.1.13':
    resolution: {integrity: sha512-hHkbU/eoO3EG5/MZkuFSKmYqPbSVk5byPFa3e7y/8TybHiLMACgI8seVYlicwk7H5K/rI2px9xrQp/C+AUDTiQ==}

  '@types/statuses@2.0.6':
    resolution: {integrity: sha512-xMAgYwceFhRA2zY+XbEA7mxYbA093wdiW8Vu6gZPGWy9cmOyU9XesH1tNcEWsKFd5Vzrqx5T3D38PWx1FIIXkA==}

  '@types/whatwg-mimetype@3.0.2':
    resolution: {integrity: sha512-c2AKvDT8ToxLIOUlN51gTiHXflsfIFisS4pO7pDPoKouJCESkhZnEy623gwP9laCy5lnLDAw1vAzu2vM2YLOrA==}

  '@types/ws@8.18.1':
    resolution: {integrity: sha512-ThVF6DCVhA8kUGy+aazFQ4kXQ7E1Ty7A3ypFOe0IcJV8O/M511G99AW24irKrW56Wt44yG9+ij8FaqoBGkuBXg==}

  '@typescript-eslint/eslint-plugin@8.44.0':
    resolution: {integrity: sha512-EGDAOGX+uwwekcS0iyxVDmRV9HX6FLSM5kzrAToLTsr9OWCIKG/y3lQheCq18yZ5Xh78rRKJiEpP0ZaCs4ryOQ==}
    engines: {node: ^18.18.0 || ^20.9.0 || >=21.1.0}
    peerDependencies:
      '@typescript-eslint/parser': ^8.44.0
      eslint: ^8.57.0 || ^9.0.0
      typescript: '>=4.8.4 <6.0.0'

  '@typescript-eslint/parser@8.44.0':
    resolution: {integrity: sha512-VGMpFQGUQWYT9LfnPcX8ouFojyrZ/2w3K5BucvxL/spdNehccKhB4jUyB1yBCXpr2XFm0jkECxgrpXBW2ipoAw==}
    engines: {node: ^18.18.0 || ^20.9.0 || >=21.1.0}
    peerDependencies:
      eslint: ^8.57.0 || ^9.0.0
      typescript: '>=4.8.4 <6.0.0'

  '@typescript-eslint/project-service@8.44.0':
    resolution: {integrity: sha512-ZeaGNraRsq10GuEohKTo4295Z/SuGcSq2LzfGlqiuEvfArzo/VRrT0ZaJsVPuKZ55lVbNk8U6FcL+ZMH8CoyVA==}
    engines: {node: ^18.18.0 || ^20.9.0 || >=21.1.0}
    peerDependencies:
      typescript: '>=4.8.4 <6.0.0'

  '@typescript-eslint/scope-manager@8.44.0':
    resolution: {integrity: sha512-87Jv3E+al8wpD+rIdVJm/ItDBe/Im09zXIjFoipOjr5gHUhJmTzfFLuTJ/nPTMc2Srsroy4IBXwcTCHyRR7KzA==}
    engines: {node: ^18.18.0 || ^20.9.0 || >=21.1.0}

  '@typescript-eslint/tsconfig-utils@8.44.0':
    resolution: {integrity: sha512-x5Y0+AuEPqAInc6yd0n5DAcvtoQ/vyaGwuX5HE9n6qAefk1GaedqrLQF8kQGylLUb9pnZyLf+iEiL9fr8APDtQ==}
    engines: {node: ^18.18.0 || ^20.9.0 || >=21.1.0}
    peerDependencies:
      typescript: '>=4.8.4 <6.0.0'

  '@typescript-eslint/type-utils@8.44.0':
    resolution: {integrity: sha512-9cwsoSxJ8Sak67Be/hD2RNt/fsqmWnNE1iHohG8lxqLSNY8xNfyY7wloo5zpW3Nu9hxVgURevqfcH6vvKCt6yg==}
    engines: {node: ^18.18.0 || ^20.9.0 || >=21.1.0}
    peerDependencies:
      eslint: ^8.57.0 || ^9.0.0
      typescript: '>=4.8.4 <6.0.0'

  '@typescript-eslint/types@8.44.0':
    resolution: {integrity: sha512-ZSl2efn44VsYM0MfDQe68RKzBz75NPgLQXuGypmym6QVOWL5kegTZuZ02xRAT9T+onqvM6T8CdQk0OwYMB6ZvA==}
    engines: {node: ^18.18.0 || ^20.9.0 || >=21.1.0}

  '@typescript-eslint/typescript-estree@8.44.0':
    resolution: {integrity: sha512-lqNj6SgnGcQZwL4/SBJ3xdPEfcBuhCG8zdcwCPgYcmiPLgokiNDKlbPzCwEwu7m279J/lBYWtDYL+87OEfn8Jw==}
    engines: {node: ^18.18.0 || ^20.9.0 || >=21.1.0}
    peerDependencies:
      typescript: '>=4.8.4 <6.0.0'

  '@typescript-eslint/utils@8.44.0':
    resolution: {integrity: sha512-nktOlVcg3ALo0mYlV+L7sWUD58KG4CMj1rb2HUVOO4aL3K/6wcD+NERqd0rrA5Vg06b42YhF6cFxeixsp9Riqg==}
    engines: {node: ^18.18.0 || ^20.9.0 || >=21.1.0}
    peerDependencies:
      eslint: ^8.57.0 || ^9.0.0
      typescript: '>=4.8.4 <6.0.0'

  '@typescript-eslint/visitor-keys@8.44.0':
    resolution: {integrity: sha512-zaz9u8EJ4GBmnehlrpoKvj/E3dNbuQ7q0ucyZImm3cLqJ8INTc970B1qEqDX/Rzq65r3TvVTN7kHWPBoyW7DWw==}
    engines: {node: ^18.18.0 || ^20.9.0 || >=21.1.0}

  '@vitejs/plugin-react@5.0.3':
    resolution: {integrity: sha512-PFVHhosKkofGH0Yzrw1BipSedTH68BFF8ZWy1kfUpCtJcouXXY0+racG8sExw7hw0HoX36813ga5o3LTWZ4FUg==}
    engines: {node: ^20.19.0 || >=22.12.0}
    peerDependencies:
      vite: ^4.2.0 || ^5.0.0 || ^6.0.0 || ^7.0.0

  '@vitest/expect@4.0.1':
    resolution: {integrity: sha512-KtvGLN/IWoZfg68JF2q/zbDEo+UJTWnc7suYJ8RF+ZTBeBcBz4NIOJDxO4Q3bEY9GsOYhgy5cOevcVPFh4+V7g==}

  '@vitest/mocker@4.0.1':
    resolution: {integrity: sha512-fwmvg8YvwSAE41Hyhul7dL4UzPhG+k2VaZCcL+aHagLx4qlNQgKYTw7coF4YdjAxSBBt0b408gQFYMX1Qeqweg==}
    peerDependencies:
      msw: ^2.4.9
      vite: ^6.0.0 || ^7.0.0-0
    peerDependenciesMeta:
      msw:
        optional: true
      vite:
        optional: true

  '@vitest/pretty-format@4.0.1':
    resolution: {integrity: sha512-6nq3JY/zQ91+oX1vd4fajiVNyA/HMhaF9cOw5P9cQi6ML7PRi7ilVaQ77PulF+4kvUKr9bcLm9GoAtwlVFbGzw==}

  '@vitest/runner@4.0.1':
    resolution: {integrity: sha512-nxUoWmw7ZX2OiSNwolJeSOOzrrR/o79wRTwP7HhiW/lDFwQHtWMj9snMhrdvccFqanvI8897E81eXjgDbrRvqA==}

  '@vitest/snapshot@4.0.1':
    resolution: {integrity: sha512-CvfsEWutEIN/Z9ScXYup7YwlPeK9JICrV7FN9p3pVytsyh+aCHAH0PUi//YlTiQ7T8qYxJYpUrAwZL9XqmZ5ZA==}

  '@vitest/spy@4.0.1':
    resolution: {integrity: sha512-Hj0/TBQ2EN72wDpfKiUf63mRCkE0ZiSGXGeDDvW9T3LBKVVApItd0GyQLDBIe03kWbyK9gOTEbJVVWthcLFzCg==}

  '@vitest/ui@4.0.1':
    resolution: {integrity: sha512-HtXZ7Ki3LoZe8zYzrqvTWB+MWvB42TMkpm60E50vgDZp/+TQgCG55uXMS/vD5PJCMI5zWTNFWIlAVD03e6l5hw==}
    peerDependencies:
      vitest: 4.0.1

  '@vitest/utils@4.0.1':
    resolution: {integrity: sha512-uRrACgpIz5sxuT87ml7xhh7EdKtW8k0N9oSFVBPl8gHB/JfLObLe9dXO6ZrsNN55FzciGIRqIEILgTQvg1eNHw==}

  acorn-jsx@5.3.2:
    resolution: {integrity: sha512-rq9s+JNhf0IChjtDXxllJ7g41oZk5SlXtp0LHwyA5cejwn7vKmKp4pPri6YEePv2PU65sAsegbXtIinmDFDXgQ==}
    peerDependencies:
      acorn: ^6.0.0 || ^7.0.0 || ^8.0.0

  acorn@8.15.0:
    resolution: {integrity: sha512-NZyJarBfL7nWwIq+FDL6Zp/yHEhePMNnnJ0y3qfieCrmNvYct8uvtiV41UvlSe6apAfk0fY1FbWx+NwfmpvtTg==}
    engines: {node: '>=0.4.0'}
    hasBin: true

  ajv@6.12.6:
    resolution: {integrity: sha512-j3fVLgvTo527anyYyJOGTYJbG+vnnQYvE0m5mmkc1TK+nxAppkCLMIL0aZ4dblVCNoGShhm+kzE4ZUykBoMg4g==}

  ansi-regex@5.0.1:
    resolution: {integrity: sha512-quJQXlTSUGL2LH9SUXo8VwsY4soanhgo6LNSm84E1LBcE8s3O0wpdiRzyR9z/ZZJMlMWv37qOOb9pdJlMUEKFQ==}
    engines: {node: '>=8'}

  ansi-styles@4.3.0:
    resolution: {integrity: sha512-zbB9rCJAT1rbjiVDb2hqKFHNYLxgtk8NURxZ3IZwD3F6NtxbXZQCnnSi1Lkx+IDohdPlFp222wVALIheZJQSEg==}
    engines: {node: '>=8'}

  ansi-styles@5.2.0:
    resolution: {integrity: sha512-Cxwpt2SfTzTtXcfOlzGEee8O+c+MmUgGrNiBcXnuWxuFJHe6a5Hz7qwhwe5OgaSYI0IJvkLqWX1ASG+cJOkEiA==}
    engines: {node: '>=10'}

  argparse@2.0.1:
    resolution: {integrity: sha512-8+9WqebbFzpX9OR+Wa6O29asIogeRMzcGtAINdpMHHyAg10f05aSFVBbcEqGf/PXw1EjAZ+q2/bEBg3DvurK3Q==}

  aria-hidden@1.2.6:
    resolution: {integrity: sha512-ik3ZgC9dY/lYVVM++OISsaYDeg1tb0VtP5uL3ouh1koGOaUMDPpbFIei4JkFimWUFPn90sbMNMXQAIVOlnYKJA==}
    engines: {node: '>=10'}

  aria-query@5.3.0:
    resolution: {integrity: sha512-b0P0sZPKtyu8HkeRAfCq0IfURZK+SuwMjY1UXGBU27wpAiTwQAIlq56IbIO+ytk/JjS1fMR14ee5WBBfKi5J6A==}

  aria-query@5.3.2:
    resolution: {integrity: sha512-COROpnaoap1E2F000S62r6A60uHZnmlvomhfyT2DlTcrY1OrBKn2UhH7qn5wTC9zMvD0AY7csdPSNwKP+7WiQw==}
    engines: {node: '>= 0.4'}

  assertion-error@2.0.1:
    resolution: {integrity: sha512-Izi8RQcffqCeNVgFigKli1ssklIbpHnCYc6AknXGYoB6grJqyeby7jv12JUQgmTAnIDnbck1uxksT4dzN3PWBA==}
    engines: {node: '>=12'}

  astronomia@4.2.0:
    resolution: {integrity: sha512-mTvpBGyXB80aSsDhAAiuwza5VqAyqmj5yzhjBrFhRy17DcWDzJrb8Vdl4Sm+g276S+mY7bk/5hi6akZ5RQFeHg==}
    engines: {node: '>=12.0.0'}

  autoprefixer@10.4.21:
    resolution: {integrity: sha512-O+A6LWV5LDHSJD3LjHYoNi4VLsj/Whi7k6zG12xTYaU4cQ8oxQGckXNX8cRHK5yOZ/ppVHe0ZBXGzSV9jXdVbQ==}
    engines: {node: ^10 || ^12 || >=14}
    hasBin: true
    peerDependencies:
      postcss: ^8.1.0

  balanced-match@1.0.2:
    resolution: {integrity: sha512-3oSeUO0TMV67hN1AmbXsK4yaqU7tjiHlbxRDZOpH0KW9+CeX4bRAaX0Anxt0tx2MrpRpWwQaPwIlISEJhYU5Pw==}

  baseline-browser-mapping@2.8.6:
    resolution: {integrity: sha512-wrH5NNqren/QMtKUEEJf7z86YjfqW/2uw3IL3/xpqZUC95SSVIFXYQeeGjL6FT/X68IROu6RMehZQS5foy2BXw==}
    hasBin: true

  brace-expansion@1.1.12:
    resolution: {integrity: sha512-9T9UjW3r0UW5c1Q7GTwllptXwhvYmEzFhzMfZ9H7FQWt+uZePjZPjBP/W1ZEyZ1twGWom5/56TF4lPcqjnDHcg==}

  brace-expansion@2.0.2:
    resolution: {integrity: sha512-Jt0vHyM+jmUBqojB7E1NIYadt0vI0Qxjxd2TErW94wDz+E2LAm5vKMXXwg6ZZBTHPuUlDgQHKXvjGBdfcF1ZDQ==}

  braces@3.0.3:
    resolution: {integrity: sha512-yQbXgO/OSZVD2IsiLlro+7Hf6Q18EJrKSEsdoMzKePKXct3gvD8oLcOQdIzGupr5Fj+EDe8gO/lxc1BzfMpxvA==}
    engines: {node: '>=8'}

  browserslist@4.26.2:
    resolution: {integrity: sha512-ECFzp6uFOSB+dcZ5BK/IBaGWssbSYBHvuMeMt3MMFyhI0Z8SqGgEkBLARgpRH3hutIgPVsALcMwbDrJqPxQ65A==}
    engines: {node: ^6 || ^7 || ^8 || ^9 || ^10 || ^11 || ^12 || >=13.7}
    hasBin: true

  caldate@2.0.5:
    resolution: {integrity: sha512-JndhrUuDuE975KUhFqJaVR1OQkCHZqpOrJur/CFXEIEhWhBMjxO85cRSK8q4FW+B+yyPq6GYua2u4KvNzTcq0w==}
    engines: {node: '>=12.0.0'}

  callsites@3.1.0:
    resolution: {integrity: sha512-P8BjAsXvZS+VIDUI11hHCQEv74YT67YUi5JJFNWIqL235sBmjX4+qx9Muvls5ivyNENctx46xQLQ3aTuE7ssaQ==}
    engines: {node: '>=6'}

  caniuse-lite@1.0.30001743:
    resolution: {integrity: sha512-e6Ojr7RV14Un7dz6ASD0aZDmQPT/A+eZU+nuTNfjqmRrmkmQlnTNWH0SKmqagx9PeW87UVqapSurtAXifmtdmw==}

  chai@6.2.0:
    resolution: {integrity: sha512-aUTnJc/JipRzJrNADXVvpVqi6CO0dn3nx4EVPxijri+fj3LUUDyZQOgVeW54Ob3Y1Xh9Iz8f+CgaCl8v0mn9bA==}
    engines: {node: '>=18'}

  chalk@4.1.2:
    resolution: {integrity: sha512-oKnbhFyRIXpUuez8iBMmyEa4nbj4IOQyuhc/wy9kY7/WVPcwIO9VA668Pu8RkO7+0G76SLROeyw9CpQ061i4mA==}
    engines: {node: '>=10'}

  chownr@3.0.0:
    resolution: {integrity: sha512-+IxzY9BZOQd/XuYPRmrvEVjF/nqj5kgT4kEq7VofrDoM1MxoRjEWkrCC3EtLi59TVawxTAn+orJwFQcrqEN1+g==}
    engines: {node: '>=18'}

  class-variance-authority@0.7.1:
    resolution: {integrity: sha512-Ka+9Trutv7G8M6WT6SeiRWz792K5qEqIGEGzXKhAE6xOWAY6pPH8U+9IY3oCMv6kqTmLsv7Xh/2w2RigkePMsg==}

  cli-width@4.1.0:
    resolution: {integrity: sha512-ouuZd4/dm2Sw5Gmqy6bGyNNNe1qt9RpmxveLSO7KcgsTnU7RXfsw+/bukWGo1abgBiMAic068rclZsO4IWmmxQ==}
    engines: {node: '>= 12'}

  cliui@8.0.1:
    resolution: {integrity: sha512-BSeNnyus75C4//NQ9gQt1/csTXyo/8Sb+afLAkzAptFuMsod9HFokGNudZpi/oQV73hnVK+sR+5PVRMd+Dr7YQ==}
    engines: {node: '>=12'}

  clsx@2.1.1:
    resolution: {integrity: sha512-eYm0QWBtUrBWZWG0d386OGAw16Z995PiOVo2B7bjWSbHedGl5e0ZWaq65kOGgUSNesEIDkB9ISbTg/JK9dhCZA==}
    engines: {node: '>=6'}

  cmdk@1.1.1:
    resolution: {integrity: sha512-Vsv7kFaXm+ptHDMZ7izaRsP70GgrW9NBNGswt9OZaVBLlE0SNpDq8eu/VGXyF9r7M0azK3Wy7OlYXsuyYLFzHg==}
    peerDependencies:
      react: ^18 || ^19 || ^19.0.0-rc
      react-dom: ^18 || ^19 || ^19.0.0-rc

  color-convert@2.0.1:
    resolution: {integrity: sha512-RRECPsj7iu/xb5oKYcsFHSppFNnsj/52OVTRKb4zP5onXwVF3zVmmToNcOfGC+CRDpfK/U584fMg38ZHCaElKQ==}
    engines: {node: '>=7.0.0'}

  color-name@1.1.4:
    resolution: {integrity: sha512-dOy+3AuW3a2wNbZHIuMZpTcgjGuLU/uBL/ubcZF9OXbDo8ff4O8yVp5Bf0efS8uEoYo5q4Fx7dY9OgQGXgAsQA==}

  concat-map@0.0.1:
    resolution: {integrity: sha512-/Srv4dswyQNBfohGpz9o6Yb3Gz3SrUDqBH5rTuhGR7ahtlbYKnVxw2bCFMRljaA7EXHaXZ8wsHdodFvbkhKmqg==}

  convert-source-map@2.0.0:
    resolution: {integrity: sha512-Kvp459HrV2FEJ1CAsi1Ku+MY3kasH19TFykTz2xWmMeq6bk2NU3XXvfJ+Q61m0xktWwt+1HSYf3JZsTms3aRJg==}

  cookie@1.0.2:
    resolution: {integrity: sha512-9Kr/j4O16ISv8zBBhJoi4bXOYNTkFLOqSL3UDB0njXxCXNezjeyVrJyGOWtgfs/q2km1gwBcfH8q1yEGoMYunA==}
    engines: {node: '>=18'}

  cross-spawn@7.0.6:
    resolution: {integrity: sha512-uV2QOWP2nWzsy2aMp8aRibhi9dlzF5Hgh5SHaB9OiTGEyDTiJJyx0uy51QXdyWbtAHNua4XJzUKca3OzKUd3vA==}
    engines: {node: '>= 8'}

  css.escape@1.5.1:
    resolution: {integrity: sha512-YUifsXXuknHlUsmlgyY0PKzgPOr7/FjCePfHNt0jxm83wHZi44VDMQ7/fGNkjY3/jV1MC+1CmZbaHzugyeRtpg==}

  csstype@3.1.3:
    resolution: {integrity: sha512-M1uQkMl8rQK/szD0LNhtqxIPLpimGm8sOBwU7lLnCpSbTyY3yeU1Vc7l4KT5zT4s/yOxHH5O7tIuuLOCnLADRw==}

  date-bengali-revised@2.0.2:
    resolution: {integrity: sha512-q9iDru4+TSA9k4zfm0CFHJj6nBsxP7AYgWC/qodK/i7oOIlj5K2z5IcQDtESfs/Qwqt/xJYaP86tkazd/vRptg==}
    engines: {node: '>=12.0.0'}

  date-chinese@2.1.4:
    resolution: {integrity: sha512-WY+6+Qw92ZGWFvGtStmNQHEYpNa87b8IAQ5T8VKt4wqrn24lBXyyBnWI5jAIyy7h/KVwJZ06bD8l/b7yss82Ww==}
    engines: {node: '>=12.0.0'}

  date-easter@1.0.3:
    resolution: {integrity: sha512-aOViyIgpM4W0OWUiLqivznwTtuMlD/rdUWhc5IatYnplhPiWrLv75cnifaKYhmQwUBLAMWLNG4/9mlLIbXoGBQ==}
    engines: {node: '>=12.0.0'}

  date-fns@4.1.0:
    resolution: {integrity: sha512-Ukq0owbQXxa/U3EGtsdVBkR1w7KOQ5gIBqdH2hkvknzZPYvBxb/aa6E8L7tmjFtkwZBu3UXBbjIgPo/Ez4xaNg==}

  date-holidays-parser@3.4.7:
    resolution: {integrity: sha512-h09ZEtM6u5cYM6m1bX+1Ny9f+nLO9KVZUKNPEnH7lhbXYTfqZogaGTnhONswGeIJFF91UImIftS3CdM9HLW5oQ==}
    engines: {node: '>=12.0.0'}

  date-holidays@3.26.1:
    resolution: {integrity: sha512-brEvJpiJ/QldakUEDCV2I3+YXTD5vsT82N2/emq1dlNxX3lRg/M6Aa6LHYBLhUN7T+EouRD8x/ZJv+OUxdYdgg==}
    engines: {node: '>=12.0.0'}
    hasBin: true

  debug@4.4.3:
    resolution: {integrity: sha512-RGwwWnwQvkVfavKVt22FGLw+xYSdzARwm0ru6DhTVA3umU5hZc28V3kO4stgYryrTlLpuvgI9GiijltAjNbcqA==}
    engines: {node: '>=6.0'}
    peerDependencies:
      supports-color: '*'
    peerDependenciesMeta:
      supports-color:
        optional: true

  deep-is@0.1.4:
    resolution: {integrity: sha512-oIPzksmTg4/MriiaYGO+okXDT7ztn/w3Eptv/+gSIdMdKsJo0u4CfYNFJPy+4SKMuCqGw2wxnA+URMg3t8a/bQ==}

  deepmerge@4.3.1:
    resolution: {integrity: sha512-3sUqbMEc77XqpdNO7FRyRog+eW3ph+GYCbj+rK+uYyRMuwsVy0rMiVtPn+QJlKFvWP/1PYpapqYn0Me2knFn+A==}
    engines: {node: '>=0.10.0'}

  dequal@2.0.3:
    resolution: {integrity: sha512-0je+qPKHEMohvfRTCEo3CrPG6cAzAYgmzKyxRiYSSDkS6eGJdyVJm7WaYA5ECaAD9wLB2T4EEeymA5aFVcYXCA==}
    engines: {node: '>=6'}

  detect-libc@2.1.0:
    resolution: {integrity: sha512-vEtk+OcP7VBRtQZ1EJ3bdgzSfBjgnEalLTp5zjJrS+2Z1w2KZly4SBdac/WDU3hhsNAZ9E8SC96ME4Ey8MZ7cg==}
    engines: {node: '>=8'}

  detect-node-es@1.1.0:
    resolution: {integrity: sha512-ypdmJU/TbBby2Dxibuv7ZLW3Bs1QEmM7nHjEANfohJLvE0XVujisn1qPJcZxg+qDucsr+bP6fLD1rPS3AhJ7EQ==}

  dom-accessibility-api@0.5.16:
    resolution: {integrity: sha512-X7BJ2yElsnOJ30pZF4uIIDfBEVgF4XEBxL9Bxhy6dnrm5hkzqmsWHGTiHqRiITNhMyFLyAiWndIJP7Z1NTteDg==}

  dom-accessibility-api@0.6.3:
    resolution: {integrity: sha512-7ZgogeTnjuHbo+ct10G9Ffp0mif17idi0IyWNVA/wcwcm7NPOD/WEHVP3n7n3MhXqxoIYm8d6MuZohYWIZ4T3w==}

  dom-walk@0.1.2:
    resolution: {integrity: sha512-6QvTW9mrGeIegrFXdtQi9pk7O/nSK6lSdXW2eqUspN5LWD7UTji2Fqw5V2YLjBpHEoU9Xl/eUWNpDeZvoyOv2w==}

  electron-to-chromium@1.5.222:
    resolution: {integrity: sha512-gA7psSwSwQRE60CEoLz6JBCQPIxNeuzB2nL8vE03GK/OHxlvykbLyeiumQy1iH5C2f3YbRAZpGCMT12a/9ih9w==}

  emoji-regex@8.0.0:
    resolution: {integrity: sha512-MSjYzcWNOA0ewAHpz0MxpYFvwg6yjy1NG3xteoqz644VCo/RPgnr1/GGt+ic3iJTzQ8Eu3TdM14SawnVUmGE6A==}

  enhanced-resolve@5.18.3:
    resolution: {integrity: sha512-d4lC8xfavMeBjzGr2vECC3fsGXziXZQyJxD868h2M/mBI3PwAuODxAkLkq5HYuvrPYcUtiLzsTo8U3PgX3Ocww==}
    engines: {node: '>=10.13.0'}

  es-module-lexer@1.7.0:
    resolution: {integrity: sha512-jEQoCwk8hyb2AZziIOLhDqpm5+2ww5uIE6lkO/6jcOCusfk6LhMHpXXfBLXTZ7Ydyt0j4VoUQv6uGNYbdW+kBA==}

  esbuild@0.25.10:
    resolution: {integrity: sha512-9RiGKvCwaqxO2owP61uQ4BgNborAQskMR6QusfWzQqv7AZOg5oGehdY2pRJMTKuwxd1IDBP4rSbI5lHzU7SMsQ==}
    engines: {node: '>=18'}
    hasBin: true

  escalade@3.2.0:
    resolution: {integrity: sha512-WUj2qlxaQtO4g6Pq5c29GTcWGDyd8itL8zTlipgECz3JesAiiOKotd8JU6otB3PACgG6xkJUyVhboMS+bje/jA==}
    engines: {node: '>=6'}

  escape-string-regexp@4.0.0:
    resolution: {integrity: sha512-TtpcNJ3XAzx3Gq8sWRzJaVajRs0uVxA2YAkdb1jm2YkPz4G6egUFAyA3n5vtEIZefPk5Wa4UXbKuS5fKkJWdgA==}
    engines: {node: '>=10'}

  eslint-plugin-react-hooks@5.2.0:
    resolution: {integrity: sha512-+f15FfK64YQwZdJNELETdn5ibXEUQmW1DZL6KXhNnc2heoy/sg9VJJeT7n8TlMWouzWqSWavFkIhHyIbIAEapg==}
    engines: {node: '>=10'}
    peerDependencies:
      eslint: ^3.0.0 || ^4.0.0 || ^5.0.0 || ^6.0.0 || ^7.0.0 || ^8.0.0-0 || ^9.0.0

  eslint-plugin-react-refresh@0.4.20:
    resolution: {integrity: sha512-XpbHQ2q5gUF8BGOX4dHe+71qoirYMhApEPZ7sfhF/dNnOF1UXnCMGZf79SFTBO7Bz5YEIT4TMieSlJBWhP9WBA==}
    peerDependencies:
      eslint: '>=8.40'

  eslint-scope@8.4.0:
    resolution: {integrity: sha512-sNXOfKCn74rt8RICKMvJS7XKV/Xk9kA7DyJr8mJik3S7Cwgy3qlkkmyS2uQB3jiJg6VNdZd/pDBJu0nvG2NlTg==}
    engines: {node: ^18.18.0 || ^20.9.0 || >=21.1.0}

  eslint-visitor-keys@3.4.3:
    resolution: {integrity: sha512-wpc+LXeiyiisxPlEkUzU6svyS1frIO3Mgxj1fdy7Pm8Ygzguax2N3Fa/D/ag1WqbOprdI+uY6wMUl8/a2G+iag==}
    engines: {node: ^12.22.0 || ^14.17.0 || >=16.0.0}

  eslint-visitor-keys@4.2.1:
    resolution: {integrity: sha512-Uhdk5sfqcee/9H/rCOJikYz67o0a2Tw2hGRPOG2Y1R2dg7brRe1uG0yaNQDHu+TO/uQPF/5eCapvYSmHUjt7JQ==}
    engines: {node: ^18.18.0 || ^20.9.0 || >=21.1.0}

  eslint@9.36.0:
    resolution: {integrity: sha512-hB4FIzXovouYzwzECDcUkJ4OcfOEkXTv2zRY6B9bkwjx/cprAq0uvm1nl7zvQ0/TsUk0zQiN4uPfJpB9m+rPMQ==}
    engines: {node: ^18.18.0 || ^20.9.0 || >=21.1.0}
    hasBin: true
    peerDependencies:
      jiti: '*'
    peerDependenciesMeta:
      jiti:
        optional: true

  espree@10.4.0:
    resolution: {integrity: sha512-j6PAQ2uUr79PZhBjP5C5fhl8e39FmRnOjsD5lGnWrFU8i2G776tBK7+nP8KuQUTTyAZUwfQqXAgrVH5MbH9CYQ==}
    engines: {node: ^18.18.0 || ^20.9.0 || >=21.1.0}

  esquery@1.6.0:
    resolution: {integrity: sha512-ca9pw9fomFcKPvFLXhBKUK90ZvGibiGOvRJNbjljY7s7uq/5YO4BOzcYtJqExdx99rF6aAcnRxHmcUHcz6sQsg==}
    engines: {node: '>=0.10'}

  esrecurse@4.3.0:
    resolution: {integrity: sha512-KmfKL3b6G+RXvP8N1vr3Tq1kL/oCFgn2NYXEtqP8/L3pKapUA4G8cFVaoF3SU323CD4XypR/ffioHmkti6/Tag==}
    engines: {node: '>=4.0'}

  estraverse@5.3.0:
    resolution: {integrity: sha512-MMdARuVEQziNTeJD8DgMqmhwR11BRQ/cBP+pLtYdSTnf3MIO8fFeiINEbX36ZdNlfU/7A9f3gUw49B3oQsvwBA==}
    engines: {node: '>=4.0'}

  estree-walker@3.0.3:
    resolution: {integrity: sha512-7RUKfXgSMMkzt6ZuXmqapOurLGPPfgj6l9uRZ7lRGolvk0y2yocc35LdcxKC5PQZdn2DMqioAQ2NoWcrTKmm6g==}

  esutils@2.0.3:
    resolution: {integrity: sha512-kVscqXk4OCp68SZ0dkgEKVi6/8ij300KBWTJq32P/dYeWTSwK41WyTxalN1eRmA5Z9UU/LX9D7FWSmV9SAYx6g==}
    engines: {node: '>=0.10.0'}

  expect-type@1.2.2:
    resolution: {integrity: sha512-JhFGDVJ7tmDJItKhYgJCGLOWjuK9vPxiXoUFLwLDc99NlmklilbiQJwoctZtt13+xMw91MCk/REan6MWHqDjyA==}
    engines: {node: '>=12.0.0'}

  fast-deep-equal@3.1.3:
    resolution: {integrity: sha512-f3qQ9oQy9j2AhBe/H9VC91wLmKBCCU/gDOnKNAYG5hswO7BLKj09Hc5HYNz9cGI++xlpDCIgDaitVs03ATR84Q==}

  fast-glob@3.3.3:
    resolution: {integrity: sha512-7MptL8U0cqcFdzIzwOTHoilX9x5BrNqye7Z/LuC7kCMRio1EMSyqRK3BEAUD7sXRq4iT4AzTVuZdhgQ2TCvYLg==}
    engines: {node: '>=8.6.0'}

  fast-json-stable-stringify@2.1.0:
    resolution: {integrity: sha512-lhd/wF+Lk98HZoTCtlVraHtfh5XYijIjalXck7saUtuanSDyLMxnHhSXEDJqHxD7msR8D0uCmqlkwjCV8xvwHw==}

  fast-levenshtein@2.0.6:
    resolution: {integrity: sha512-DCXu6Ifhqcks7TZKY3Hxp3y6qphY5SJZmrWMDrKcERSOXWQdMhU9Ig/PYrzyw/ul9jOIyh0N4M0tbC5hodg8dw==}

  fastq@1.19.1:
    resolution: {integrity: sha512-GwLTyxkCXjXbxqIhTsMI2Nui8huMPtnxg7krajPJAjnEG/iiOS7i+zCtWGZR9G0NBKbXKh6X9m9UIsYX/N6vvQ==}

  fdir@6.5.0:
    resolution: {integrity: sha512-tIbYtZbucOs0BRGqPJkshJUYdL+SDH7dVM8gjy+ERp3WAUjLEFJE+02kanyHtwjWOnwrKYBiwAmM0p4kLJAnXg==}
    engines: {node: '>=12.0.0'}
    peerDependencies:
      picomatch: ^3 || ^4
    peerDependenciesMeta:
      picomatch:
        optional: true

  fflate@0.8.2:
    resolution: {integrity: sha512-cPJU47OaAoCbg0pBvzsgpTPhmhqI5eJjh/JIu8tPj5q+T7iLvW/JAYUqmE7KOB4R1ZyEhzBaIQpQpardBF5z8A==}

  file-entry-cache@8.0.0:
    resolution: {integrity: sha512-XXTUwCvisa5oacNGRP9SfNtYBNAMi+RPwBFmblZEF7N7swHYQS6/Zfk7SRwx4D5j3CH211YNRco1DEMNVfZCnQ==}
    engines: {node: '>=16.0.0'}

  fill-range@7.1.1:
    resolution: {integrity: sha512-YsGpe3WHLK8ZYi4tWDg2Jy3ebRz2rXowDxnld4bkQB00cc/1Zw9AWnC0i9ztDJitivtQvaI9KaLyKrc+hBW0yg==}
    engines: {node: '>=8'}

  find-up@5.0.0:
    resolution: {integrity: sha512-78/PXT1wlLLDgTzDs7sjq9hzz0vXD+zn+7wypEe4fXQxCmdmqfGsEPQxmiCSQI3ajFV91bVSsvNtrJRiW6nGng==}
    engines: {node: '>=10'}

  flat-cache@4.0.1:
    resolution: {integrity: sha512-f7ccFPK3SXFHpx15UIGyRJ/FJQctuKZ0zVuN3frBo4HnK3cay9VEW0R6yPYFHC0AgqhukPzKjq22t5DmAyqGyw==}
    engines: {node: '>=16'}

  flatted@3.3.3:
    resolution: {integrity: sha512-GX+ysw4PBCz0PzosHDepZGANEuFCMLrnRTiEy9McGjmkCQYwRq4A/X786G/fjM/+OjsWSU1ZrY5qyARZmO/uwg==}

  fraction.js@4.3.7:
    resolution: {integrity: sha512-ZsDfxO51wGAXREY55a7la9LScWpwv9RxIrYABrlvOFBlH/ShPnrtsXeuUIfXKKOVicNxQ+o8JTbJvjS4M89yew==}

  fsevents@2.3.3:
    resolution: {integrity: sha512-5xoDfX+fL7faATnagmWPpbFtwh/R77WmMMqqHGS65C3vvB0YHrgF+B1YmZ3441tMj5n63k0212XNoJwzlhffQw==}
    engines: {node: ^8.16.0 || ^10.6.0 || >=11.0.0}
    os: [darwin]

  gensync@1.0.0-beta.2:
    resolution: {integrity: sha512-3hN7NaskYvMDLQY55gnW3NQ+mesEAepTqlg+VEbj7zzqEMBVNhzcGYYeqFo/TlYz6eQiFcp1HcsCZO+nGgS8zg==}
    engines: {node: '>=6.9.0'}

  get-caller-file@2.0.5:
    resolution: {integrity: sha512-DyFP3BM/3YHTQOCUL/w0OZHR0lpKeGrxotcHWcqNEdnltqFwXVfhEBQ94eIo34AfQpo0rGki4cyIiftY06h2Fg==}
    engines: {node: 6.* || 8.* || >= 10.*}

  get-nonce@1.0.1:
    resolution: {integrity: sha512-FJhYRoDaiatfEkUK8HKlicmu/3SGFD51q3itKDGoSTysQJBnfOcxU5GxnhE1E6soB76MbT0MBtnKJuXyAx+96Q==}
    engines: {node: '>=6'}

  glob-parent@5.1.2:
    resolution: {integrity: sha512-AOIgSQCepiJYwP3ARnGx+5VnTu2HBYdzbGP45eLw1vr3zB3vZLeyed1sC9hnbcOc9/SrMyM5RPQrkGz4aS9Zow==}
    engines: {node: '>= 6'}

  glob-parent@6.0.2:
    resolution: {integrity: sha512-XxwI8EOhVQgWp6iDL+3b0r86f4d6AX6zSU55HfB4ydCEuXLXc5FcYeOu+nnGftS4TEju/11rt4KJPTMgbfmv4A==}
    engines: {node: '>=10.13.0'}

  global@4.4.0:
    resolution: {integrity: sha512-wv/LAoHdRE3BeTGz53FAamhGlPLhlssK45usmGFThIi4XqnBmjKQ16u+RNbP7WvigRZDxUsM0J3gcQ5yicaL0w==}

  globals@14.0.0:
    resolution: {integrity: sha512-oahGvuMGQlPw/ivIYBjVSrWAfWLBeku5tpPE2fOPLi+WHffIWbuh2tCjhyQhTBPMf5E9jDEH4FOmTYgYwbKwtQ==}
    engines: {node: '>=18'}

  globals@16.4.0:
    resolution: {integrity: sha512-ob/2LcVVaVGCYN+r14cnwnoDPUufjiYgSqRhiFD0Q1iI4Odora5RE8Iv1D24hAz5oMophRGkGz+yuvQmmUMnMw==}
    engines: {node: '>=18'}

  graceful-fs@4.2.11:
    resolution: {integrity: sha512-RbJ5/jmFcNNCcDV5o9eTnBLJ/HszWV0P73bc+Ff4nS/rJj+YaS6IGyiOL0VoBYX+l1Wrl3k63h/KrH+nhJ0XvQ==}

  graphemer@1.4.0:
    resolution: {integrity: sha512-EtKwoO6kxCL9WO5xipiHTZlSzBm7WLT627TqC/uVRd0HKmq8NXyebnNYxDoBi7wt8eTWrUrKXCOVaFq9x1kgag==}

  graphql@16.11.0:
    resolution: {integrity: sha512-mS1lbMsxgQj6hge1XZ6p7GPhbrtFwUFYi3wRzXAC/FmYnyXMTvvI3td3rjmQ2u8ewXueaSvRPWaEcgVVOT9Jnw==}
    engines: {node: ^12.22.0 || ^14.16.0 || ^16.0.0 || >=17.0.0}

  happy-dom@20.0.8:
    resolution: {integrity: sha512-TlYaNQNtzsZ97rNMBAm8U+e2cUQXNithgfCizkDgc11lgmN4j9CKMhO3FPGKWQYPwwkFcPpoXYF/CqEPLgzfOg==}
    engines: {node: '>=20.0.0'}

  has-flag@4.0.0:
    resolution: {integrity: sha512-EykJT/Q1KjTWctppgIAgfSO0tKVuZUjhgMr17kqTumMl6Afv3EISleU7qZUzoXDFTAHTDC4NOoG/ZxU3EvlMPQ==}
    engines: {node: '>=8'}

  headers-polyfill@4.0.3:
    resolution: {integrity: sha512-IScLbePpkvO846sIwOtOTDjutRMWdXdJmXdMvk6gCBHxFO8d+QKOQedyZSxFTTFYRSmlgSTDtXqqq4pcenBXLQ==}

  ignore@5.3.2:
    resolution: {integrity: sha512-hsBTNUqQTDwkWtcdYI2i06Y/nUBEsNEDJKjWdigLvegy8kDuJAS8uRlpkkcQpyEXL0Z/pjDy5HBmMjRCJ2gq+g==}
    engines: {node: '>= 4'}

  ignore@7.0.5:
    resolution: {integrity: sha512-Hs59xBNfUIunMFgWAbGX5cq6893IbWg4KnrjbYwX3tx0ztorVgTDA6B2sxf8ejHJ4wz8BqGUMYlnzNBer5NvGg==}
    engines: {node: '>= 4'}

  import-fresh@3.3.1:
    resolution: {integrity: sha512-TR3KfrTZTYLPB6jUjfx6MF9WcWrHL9su5TObK4ZkYgBdWKPOFoSoQIdEuTuR82pmtxH2spWG9h6etwfr1pLBqQ==}
    engines: {node: '>=6'}

  imurmurhash@0.1.4:
    resolution: {integrity: sha512-JmXMZ6wuvDmLiHEml9ykzqO6lwFbof0GG4IkcGaENdCRDDmMVnny7s5HsIgHCbaq0w2MyPhDqkhTUgS2LU2PHA==}
    engines: {node: '>=0.8.19'}

  indent-string@4.0.0:
    resolution: {integrity: sha512-EdDDZu4A2OyIK7Lr/2zG+w5jmbuk1DVBnEwREQvBzspBJkCEbRa8GxU1lghYcaGJCnRWibjDXlq779X1/y5xwg==}
    engines: {node: '>=8'}

  is-extglob@2.1.1:
    resolution: {integrity: sha512-SbKbANkN603Vi4jEZv49LeVJMn4yGwsbzZworEoyEiutsN3nJYdbO36zfhGJ6QEDpOZIFkDtnq5JRxmvl3jsoQ==}
    engines: {node: '>=0.10.0'}

  is-fullwidth-code-point@3.0.0:
    resolution: {integrity: sha512-zymm5+u+sCsSWyD9qNaejV3DFvhCKclKdizYaJUuHA83RLjb7nSuGnddCHGv0hk+KY7BMAlsWeK4Ueg6EV6XQg==}
    engines: {node: '>=8'}

  is-glob@4.0.3:
    resolution: {integrity: sha512-xelSayHH36ZgE7ZWhli7pW34hNbNl8Ojv5KVmkJD4hBdD3th8Tfk9vYasLM+mXWOZhFkgZfxhLSnrwRr4elSSg==}
    engines: {node: '>=0.10.0'}

  is-node-process@1.2.0:
    resolution: {integrity: sha512-Vg4o6/fqPxIjtxgUH5QLJhwZ7gW5diGCVlXpuUfELC62CuxM1iHcRe51f2W1FDy04Ai4KJkagKjx3XaqyfRKXw==}

  is-number@7.0.0:
    resolution: {integrity: sha512-41Cifkg6e8TylSpdtTpeLVMqvSBEVzTttHvERD741+pnZ8ANv0004MRL43QKPDlK9cGvNp6NZWZUBlbGXYxxng==}
    engines: {node: '>=0.12.0'}

  isexe@2.0.0:
    resolution: {integrity: sha512-RHxMLp9lnKHGHRng9QFhRCMbYAcVpn69smSGcq3f36xjgVVWThj4qqLbTLlq7Ssj8B+fIQ1EuCEGI2lKsyQeIw==}

  jalaali-js@1.2.8:
    resolution: {integrity: sha512-Jl/EwY84JwjW2wsWqeU4pNd22VNQ7EkjI36bDuLw31wH98WQW4fPjD0+mG7cdCK+Y8D6s9R3zLiQ3LaKu6bD8A==}

  jiti@2.5.1:
    resolution: {integrity: sha512-twQoecYPiVA5K/h6SxtORw/Bs3ar+mLUtoPSc7iMXzQzK8d7eJ/R09wmTwAjiamETn1cXYPGfNnu7DMoHgu12w==}
    hasBin: true

  js-tokens@4.0.0:
    resolution: {integrity: sha512-RdJUflcE3cUzKiMqQgsCu06FPu9UdIJO0beYbPhHN4k6apgJtifcoCtT9bcxOpYBtpD2kCM6Sbzg4CausW/PKQ==}

  js-yaml@4.1.0:
    resolution: {integrity: sha512-wpxZs9NoxZaJESJGIZTyDEaYpl0FKSA+FB9aJiyemKhMwkxQg63h4T1KJgUGHpTqPDNRcmmYLugrRjJlBtWvRA==}
    hasBin: true

  jsesc@3.1.0:
    resolution: {integrity: sha512-/sM3dO2FOzXjKQhJuo0Q173wf2KOo8t4I8vHy6lF9poUp7bKT0/NHE8fPX23PwfhnykfqnC2xRxOnVw5XuGIaA==}
    engines: {node: '>=6'}
    hasBin: true

  json-buffer@3.0.1:
    resolution: {integrity: sha512-4bV5BfR2mqfQTJm+V5tPPdf+ZpuhiIvTuAB5g8kcrXOZpTT/QwwVRWBywX1ozr6lEuPdbHxwaJlm9G6mI2sfSQ==}

  json-schema-traverse@0.4.1:
    resolution: {integrity: sha512-xbbCH5dCYU5T8LcEhhuh7HJ88HXuW3qsI3Y0zOZFKfZEHcpWiHU/Jxzk629Brsab/mMiHQti9wMP+845RPe3Vg==}

  json-stable-stringify-without-jsonify@1.0.1:
    resolution: {integrity: sha512-Bdboy+l7tA3OGW6FjyFHWkP5LuByj1Tk33Ljyq0axyzdk9//JSi2u3fP1QSmd1KNwq6VOKYGlAu87CisVir6Pw==}

  json5@2.2.3:
    resolution: {integrity: sha512-XmOWe7eyHYH14cLdVPoyg+GOH3rYX++KpzrylJwSW98t3Nk+U8XOl8FWKOgwtzdb8lXGf6zYwDUzeHMWfxasyg==}
    engines: {node: '>=6'}
    hasBin: true

  keyv@4.5.4:
    resolution: {integrity: sha512-oxVHkHR/EJf2CNXnWxRLW6mg7JyCCUcG0DtEGmL2ctUo1PNTin1PUil+r/+4r5MpVgC/fn1kjsx7mjSujKqIpw==}

  levn@0.4.1:
    resolution: {integrity: sha512-+bT2uH4E5LGE7h/n3evcS/sQlJXCpIp6ym8OWJ5eV6+67Dsql/LaaT7qJBAt2rzfoa/5QBGBhxDix1dMt2kQKQ==}
    engines: {node: '>= 0.8.0'}

  lightningcss-darwin-arm64@1.30.1:
    resolution: {integrity: sha512-c8JK7hyE65X1MHMN+Viq9n11RRC7hgin3HhYKhrMyaXflk5GVplZ60IxyoVtzILeKr+xAJwg6zK6sjTBJ0FKYQ==}
    engines: {node: '>= 12.0.0'}
    cpu: [arm64]
    os: [darwin]

  lightningcss-darwin-x64@1.30.1:
    resolution: {integrity: sha512-k1EvjakfumAQoTfcXUcHQZhSpLlkAuEkdMBsI/ivWw9hL+7FtilQc0Cy3hrx0AAQrVtQAbMI7YjCgYgvn37PzA==}
    engines: {node: '>= 12.0.0'}
    cpu: [x64]
    os: [darwin]

  lightningcss-freebsd-x64@1.30.1:
    resolution: {integrity: sha512-kmW6UGCGg2PcyUE59K5r0kWfKPAVy4SltVeut+umLCFoJ53RdCUWxcRDzO1eTaxf/7Q2H7LTquFHPL5R+Gjyig==}
    engines: {node: '>= 12.0.0'}
    cpu: [x64]
    os: [freebsd]

  lightningcss-linux-arm-gnueabihf@1.30.1:
    resolution: {integrity: sha512-MjxUShl1v8pit+6D/zSPq9S9dQ2NPFSQwGvxBCYaBYLPlCWuPh9/t1MRS8iUaR8i+a6w7aps+B4N0S1TYP/R+Q==}
    engines: {node: '>= 12.0.0'}
    cpu: [arm]
    os: [linux]

  lightningcss-linux-arm64-gnu@1.30.1:
    resolution: {integrity: sha512-gB72maP8rmrKsnKYy8XUuXi/4OctJiuQjcuqWNlJQ6jZiWqtPvqFziskH3hnajfvKB27ynbVCucKSm2rkQp4Bw==}
    engines: {node: '>= 12.0.0'}
    cpu: [arm64]
    os: [linux]

  lightningcss-linux-arm64-musl@1.30.1:
    resolution: {integrity: sha512-jmUQVx4331m6LIX+0wUhBbmMX7TCfjF5FoOH6SD1CttzuYlGNVpA7QnrmLxrsub43ClTINfGSYyHe2HWeLl5CQ==}
    engines: {node: '>= 12.0.0'}
    cpu: [arm64]
    os: [linux]

  lightningcss-linux-x64-gnu@1.30.1:
    resolution: {integrity: sha512-piWx3z4wN8J8z3+O5kO74+yr6ze/dKmPnI7vLqfSqI8bccaTGY5xiSGVIJBDd5K5BHlvVLpUB3S2YCfelyJ1bw==}
    engines: {node: '>= 12.0.0'}
    cpu: [x64]
    os: [linux]

  lightningcss-linux-x64-musl@1.30.1:
    resolution: {integrity: sha512-rRomAK7eIkL+tHY0YPxbc5Dra2gXlI63HL+v1Pdi1a3sC+tJTcFrHX+E86sulgAXeI7rSzDYhPSeHHjqFhqfeQ==}
    engines: {node: '>= 12.0.0'}
    cpu: [x64]
    os: [linux]

  lightningcss-win32-arm64-msvc@1.30.1:
    resolution: {integrity: sha512-mSL4rqPi4iXq5YVqzSsJgMVFENoa4nGTT/GjO2c0Yl9OuQfPsIfncvLrEW6RbbB24WtZ3xP/2CCmI3tNkNV4oA==}
    engines: {node: '>= 12.0.0'}
    cpu: [arm64]
    os: [win32]

  lightningcss-win32-x64-msvc@1.30.1:
    resolution: {integrity: sha512-PVqXh48wh4T53F/1CCu8PIPCxLzWyCnn/9T5W1Jpmdy5h9Cwd+0YQS6/LwhHXSafuc61/xg9Lv5OrCby6a++jg==}
    engines: {node: '>= 12.0.0'}
    cpu: [x64]
    os: [win32]

  lightningcss@1.30.1:
    resolution: {integrity: sha512-xi6IyHML+c9+Q3W0S4fCQJOym42pyurFiJUHEcEyHS0CeKzia4yZDEsLlqOFykxOdHpNy0NmvVO31vcSqAxJCg==}
    engines: {node: '>= 12.0.0'}

  locate-path@6.0.0:
    resolution: {integrity: sha512-iPZK6eYjbxRu3uB4/WZ3EsEIMJFMqAoopl3R+zuq0UjcAm/MO6KCweDgPfP3elTztoKP3KtnVHxTn2NHBSDVUw==}
    engines: {node: '>=10'}

  lodash.merge@4.6.2:
    resolution: {integrity: sha512-0KpjqXRVvrYyCsX1swR/XTK0va6VQkQM6MNo7PqW77ByjAhoARA8EfrP1N4+KlKj8YS0ZUCtRT/YUuhyYDujIQ==}

  lodash@4.17.21:
    resolution: {integrity: sha512-v2kDEe57lecTulaDIuNTPy3Ry4gLGJ6Z1O3vE1krgXZNrsQ+LFTGHVxVjcXPs17LhbZVGedAJv8XZ1tvj5FvSg==}

  loose-envify@1.4.0:
    resolution: {integrity: sha512-lyuxPGr/Wfhrlem2CL/UcnUc1zcqKAImBDzukY7Y5F/yQiNdko6+fRLevlw1HgMySw7f611UIY408EtxRSoK3Q==}
    hasBin: true

  lru-cache@5.1.1:
    resolution: {integrity: sha512-KpNARQA3Iwv+jTA0utUVVbrh+Jlrr1Fv0e56GGzAFOXN7dk/FviaDW8LHmK52DlcH4WP2n6gI8vN1aesBFgo9w==}

  lucide-react@0.544.0:
    resolution: {integrity: sha512-t5tS44bqd825zAW45UQxpG2CvcC4urOwn2TrwSH8u+MjeE+1NnWl6QqeQ/6NdjMqdOygyiT9p3Ev0p1NJykxjw==}
    peerDependencies:
      react: ^16.5.1 || ^17.0.0 || ^18.0.0 || ^19.0.0

  lz-string@1.5.0:
    resolution: {integrity: sha512-h5bgJWpxJNswbU7qCrV0tIKQCaS3blPDrqKWx+QxzuzL1zGUzij9XCWLrSLsJPu5t+eWA/ycetzYAO5IOMcWAQ==}
    hasBin: true

  magic-string@0.30.19:
    resolution: {integrity: sha512-2N21sPY9Ws53PZvsEpVtNuSW+ScYbQdp4b9qUaL+9QkHUrGFKo56Lg9Emg5s9V/qrtNBmiR01sYhUOwu3H+VOw==}

  merge2@1.4.1:
    resolution: {integrity: sha512-8q7VEgMJW4J8tcfVPy8g09NcQwZdbwFEqhe/WZkoIzjn/3TGDwtOCYtXGxA3O8tPzpczCCDgv+P2P5y00ZJOOg==}
    engines: {node: '>= 8'}

  micromatch@4.0.8:
    resolution: {integrity: sha512-PXwfBhYu0hBCPw8Dn0E+WDYb7af3dSLVWKi3HGv84IdF4TyFoC0ysxFd0Goxw7nSv4T/PzEJQxsYsEiFCKo2BA==}
    engines: {node: '>=8.6'}

  min-document@2.19.0:
    resolution: {integrity: sha512-9Wy1B3m3f66bPPmU5hdA4DR4PB2OfDU/+GS3yAB7IQozE3tqXaVv2zOjgla7MEGSRv95+ILmOuvhLkOK6wJtCQ==}

  min-indent@1.0.1:
    resolution: {integrity: sha512-I9jwMn07Sy/IwOj3zVkVik2JTvgpaykDZEigL6Rx6N9LbMywwUSMtxET+7lVoDLLd3O3IXwJwvuuns8UB/HeAg==}
    engines: {node: '>=4'}

  minimatch@3.1.2:
    resolution: {integrity: sha512-J7p63hRiAjw1NDEww1W7i37+ByIrOWO5XQQAzZ3VOcL0PNybwpfmV/N05zFAzwQ9USyEcX6t3UO+K5aqBQOIHw==}

  minimatch@9.0.5:
    resolution: {integrity: sha512-G6T0ZX48xgozx7587koeX9Ys2NYy6Gmv//P89sEte9V9whIapMNF4idKxnW2QtCcLiTWlb/wfCabAtAFWhhBow==}
    engines: {node: '>=16 || 14 >=14.17'}

  minipass@7.1.2:
    resolution: {integrity: sha512-qOOzS1cBTWYF4BH8fVePDBOO9iptMnGUEZwNc/cMWnTV2nVLZ7VoNWEPHkYczZA0pdoA7dl6e7FL659nX9S2aw==}
    engines: {node: '>=16 || 14 >=14.17'}

  minizlib@3.0.2:
    resolution: {integrity: sha512-oG62iEk+CYt5Xj2YqI5Xi9xWUeZhDI8jjQmC5oThVH5JGCTgIjr7ciJDzC7MBzYd//WvR1OTmP5Q38Q8ShQtVA==}
    engines: {node: '>= 18'}

  mkdirp@3.0.1:
    resolution: {integrity: sha512-+NsyUUAZDmo6YVHzL/stxSu3t9YS1iljliy3BSDrXJ/dkn1KYdmtZODGGjLcc9XLgVVpH4KshHB8XmZgMhaBXg==}
    engines: {node: '>=10'}
    hasBin: true

  moment-timezone@0.5.48:
    resolution: {integrity: sha512-f22b8LV1gbTO2ms2j2z13MuPogNoh5UzxL3nzNAYKGraILnbGc9NEE6dyiiiLv46DGRb8A4kg8UKWLjPthxBHw==}

  moment@2.30.1:
    resolution: {integrity: sha512-uEmtNhbDOrWPFS+hdjFCBfy9f2YoyzRpwcl+DqpC6taX21FzsTLQVbMV/W7PzNSX6x/bhC1zA3c2UQ5NzH6how==}

  mrmime@2.0.1:
    resolution: {integrity: sha512-Y3wQdFg2Va6etvQ5I82yUhGdsKrcYox6p7FfL1LbK2J4V01F9TGlepTIhnK24t7koZibmg82KGglhA1XK5IsLQ==}
    engines: {node: '>=10'}

  ms@2.1.3:
    resolution: {integrity: sha512-6FlzubTLZG3J2a/NVCAleEhjzq5oxgHyaCU9yYXvcLsvoVaHJq/s5xXI6/XXP6tz7R9xAOtHnSO/tXtF3WRTlA==}

  msw@2.11.6:
    resolution: {integrity: sha512-MCYMykvmiYScyUm7I6y0VCxpNq1rgd5v7kG8ks5dKtvmxRUUPjribX6mUoUNBbM5/3PhUyoelEWiKXGOz84c+w==}
    engines: {node: '>=18'}
    hasBin: true
    peerDependencies:
      typescript: '>= 4.8.x'
    peerDependenciesMeta:
      typescript:
        optional: true

  mute-stream@2.0.0:
    resolution: {integrity: sha512-WWdIxpyjEn+FhQJQQv9aQAYlHoNVdzIzUySNV1gHUPDSdZJ3yZn7pAAbQcV7B56Mvu881q9FZV+0Vx2xC44VWA==}
    engines: {node: ^18.17.0 || >=20.5.0}

  nanoid@3.3.11:
    resolution: {integrity: sha512-N8SpfPUnUp1bK+PMYW8qSWdl9U+wwNWI4QKxOYDy9JAro3WMX7p2OeVRF9v+347pnakNevPmiHhNmZ2HbFA76w==}
    engines: {node: ^10 || ^12 || ^13.7 || ^14 || >=15.0.1}
    hasBin: true

  natural-compare@1.4.0:
    resolution: {integrity: sha512-OWND8ei3VtNC9h7V60qff3SVobHr996CTwgxubgyQYEpg290h9J0buyECNNJexkFm5sOajh5G116RYA1c8ZMSw==}

  node-releases@2.0.21:
    resolution: {integrity: sha512-5b0pgg78U3hwXkCM8Z9b2FJdPZlr9Psr9V2gQPESdGHqbntyFJKFW4r5TeWGFzafGY3hzs1JC62VEQMbl1JFkw==}

  normalize-range@0.1.2:
    resolution: {integrity: sha512-bdok/XvKII3nUpklnV6P2hxtMNrCboOjAcyBuQnWEhO665FwrSNRxU+AqpsyvO6LgGYPspN+lu5CLtw4jPRKNA==}
    engines: {node: '>=0.10.0'}

  optionator@0.9.4:
    resolution: {integrity: sha512-6IpQ7mKUxRcZNLIObR0hz7lxsapSSIYNZJwXPGeF0mTVqGKFIXj1DQcMoT22S3ROcLyY/rz0PWaWZ9ayWmad9g==}
    engines: {node: '>= 0.8.0'}

  outvariant@1.4.3:
    resolution: {integrity: sha512-+Sl2UErvtsoajRDKCE5/dBz4DIvHXQQnAxtQTF04OJxY0+DyZXSo5P5Bb7XYWOh81syohlYL24hbDwxedPUJCA==}

  p-limit@3.1.0:
    resolution: {integrity: sha512-TYOanM3wGwNGsZN2cVTYPArw454xnXj5qmWF1bEoAc4+cU/ol7GVh7odevjp1FNHduHc3KZMcFduxU5Xc6uJRQ==}
    engines: {node: '>=10'}

  p-locate@5.0.0:
    resolution: {integrity: sha512-LaNjtRWUBY++zB5nE/NwcaoMylSPk+S+ZHNB1TzdbMJMny6dynpAGt7X/tl/QYq3TIeE6nxHppbo2LGymrG5Pw==}
    engines: {node: '>=10'}

  parent-module@1.0.1:
    resolution: {integrity: sha512-GQ2EWRpQV8/o+Aw8YqtfZZPfNRWZYkbidE9k5rpl/hC3vtHHBfGm2Ifi6qWV+coDGkrUKZAxE3Lot5kcsRlh+g==}
    engines: {node: '>=6'}

  path-exists@4.0.0:
    resolution: {integrity: sha512-ak9Qy5Q7jYb2Wwcey5Fpvg2KoAc/ZIhLSLOSBmRmygPsGwkVVt0fZa0qrtMz+m6tJTAHfZQ8FnmB4MG4LWy7/w==}
    engines: {node: '>=8'}

  path-key@3.1.1:
    resolution: {integrity: sha512-ojmeN0qd+y0jszEtoY48r0Peq5dwMEkIlCOu6Q5f41lfkswXuKtYrhgoTpLnyIcHm24Uhqx+5Tqm2InSwLhE6Q==}
    engines: {node: '>=8'}

  path-to-regexp@6.3.0:
    resolution: {integrity: sha512-Yhpw4T9C6hPpgPeA28us07OJeqZ5EzQTkbfwuhsUg0c237RomFoETJgmp2sa3F/41gfLE6G5cqcYwznmeEeOlQ==}

  pathe@2.0.3:
    resolution: {integrity: sha512-WUjGcAqP1gQacoQe+OBJsFA7Ld4DyXuUIjZ5cc75cLHvJ7dtNsTugphxIADwspS+AraAUePCKrSVtPLFj/F88w==}

  picocolors@1.1.1:
    resolution: {integrity: sha512-xceH2snhtb5M9liqDsmEw56le376mTZkEX/jEb/RxNFyegNul7eNslCXP9FDj/Lcu0X8KEyMceP2ntpaHrDEVA==}

  picomatch@2.3.1:
    resolution: {integrity: sha512-JU3teHTNjmE2VCGFzuY8EXzCDVwEqB2a8fsIvwaStHhAWJEeVd1o1QD80CU6+ZdEXXSLbSsuLwJjkCBWqRQUVA==}
    engines: {node: '>=8.6'}

  picomatch@4.0.3:
    resolution: {integrity: sha512-5gTmgEY/sqK6gFXLIsQNH19lWb4ebPDLA4SdLP7dsWkIXHWlG66oPuVvXSGFPppYZz8ZDZq0dYYrbHfBCVUb1Q==}
    engines: {node: '>=12'}

  pnpm@10.17.0:
    resolution: {integrity: sha512-/Oij3Smk7S7FZvtT77sE2MRKDwW8bySnMEaRD7nDznr6NaCYBQBmj6NXM0W9ZEZE+pgzj6FoI1yA9KoXqhf77w==}
    engines: {node: '>=18.12'}
    hasBin: true

  postcss-value-parser@4.2.0:
    resolution: {integrity: sha512-1NNCs6uurfkVbeXG4S8JFT9t19m45ICnif8zWLd5oPSZ50QnwMfK+H3jv408d4jw/7Bttv5axS5IiHoLaVNHeQ==}

  postcss@8.5.6:
    resolution: {integrity: sha512-3Ybi1tAuwAP9s0r1UQ2J4n5Y0G05bJkpUIO0/bI9MhwmD70S5aTWbXGBwxHrelT+XM1k6dM0pk+SwNkpTRN7Pg==}
    engines: {node: ^10 || ^12 || >=14}

  prelude-ls@1.2.1:
    resolution: {integrity: sha512-vkcDPrRZo1QZLbn5RLGPpg/WmIQ65qoWWhcGKf/b5eplkkarX0m9z8ppCat4mlOqUsWpyNuYgO3VRyrYHSzX5g==}
    engines: {node: '>= 0.8.0'}

  prepin@1.0.3:
    resolution: {integrity: sha512-0XL2hreherEEvUy0fiaGEfN/ioXFV+JpImqIzQjxk6iBg4jQ2ARKqvC4+BmRD8w/pnpD+lbxvh0Ub+z7yBEjvA==}
    hasBin: true

  pretty-format@27.5.1:
    resolution: {integrity: sha512-Qb1gy5OrP5+zDf2Bvnzdl3jsTf1qXVMazbvCoKhtKqVs4/YK4ozX4gKQJJVyNe+cajNPn0KoC0MC3FUmaHWEmQ==}
    engines: {node: ^10.13.0 || ^12.13.0 || ^14.15.0 || >=15.0.0}

  process@0.11.10:
    resolution: {integrity: sha512-cdGef/drWFoydD1JsMzuFf8100nZl+GT+yacc2bEced5f9Rjk4z+WtFUTBu9PhOi9j/jfmBPu0mMEY4wIdAF8A==}
    engines: {node: '>= 0.6.0'}

  punycode@2.3.1:
    resolution: {integrity: sha512-vYt7UD1U9Wg6138shLtLOvdAu+8DsC/ilFtEVHcH+wydcSpNE20AfSOduf6MkRFahL5FY7X1oU7nKVZFtfq8Fg==}
    engines: {node: '>=6'}

  queue-microtask@1.2.3:
    resolution: {integrity: sha512-NuaNSa6flKT5JaSYQzJok04JzTL1CA6aGhv5rfLW3PgqA+M2ChpZQnAC8h8i4ZFkBS8X5RqkDBHA7r4hej3K9A==}

  react-dom@18.3.1:
    resolution: {integrity: sha512-5m4nQKp+rZRb09LNH59GM4BxTh9251/ylbKIbpe7TpGxfJ+9kv6BLkLBXIjjspbgbnIBNqlI23tRnTWT0snUIw==}
    peerDependencies:
      react: ^18.3.1

  react-hook-form@7.63.0:
    resolution: {integrity: sha512-ZwueDMvUeucovM2VjkCf7zIHcs1aAlDimZu2Hvel5C5907gUzMpm4xCrQXtRzCvsBqFjonB4m3x4LzCFI1ZKWA==}
    engines: {node: '>=18.0.0'}
    peerDependencies:
      react: ^16.8.0 || ^17 || ^18 || ^19

  react-is@17.0.2:
    resolution: {integrity: sha512-w2GsyukL62IJnlaff/nRegPQR94C/XXamvMWmSHRJ4y7Ts/4ocGRmTHvOs8PSE6pB3dWOrD/nueuU5sduBsQ4w==}

  react-refresh@0.17.0:
    resolution: {integrity: sha512-z6F7K9bV85EfseRCp2bzrpyQ0Gkw1uLoCel9XBVWPg/TjRj94SkJzUTGfOa4bs7iJvBWtQG0Wq7wnI0syw3EBQ==}
    engines: {node: '>=0.10.0'}

  react-remove-scroll-bar@2.3.8:
    resolution: {integrity: sha512-9r+yi9+mgU33AKcj6IbT9oRCO78WriSj6t/cF8DWBZJ9aOGPOTEDvdUDz1FwKim7QXWwmHqtdHnRJfhAxEG46Q==}
    engines: {node: '>=10'}
    peerDependencies:
      '@types/react': '*'
      react: ^16.8.0 || ^17.0.0 || ^18.0.0 || ^19.0.0
    peerDependenciesMeta:
      '@types/react':
        optional: true

  react-remove-scroll@2.7.1:
    resolution: {integrity: sha512-HpMh8+oahmIdOuS5aFKKY6Pyog+FNaZV/XyJOq7b4YFwsFHe5yYfdbIalI4k3vU2nSDql7YskmUseHsRrJqIPA==}
    engines: {node: '>=10'}
    peerDependencies:
      '@types/react': '*'
      react: ^16.8.0 || ^17.0.0 || ^18.0.0 || ^19.0.0 || ^19.0.0-rc
    peerDependenciesMeta:
      '@types/react':
        optional: true

  react-router-dom@7.9.1:
    resolution: {integrity: sha512-U9WBQssBE9B1vmRjo9qTM7YRzfZ3lUxESIZnsf4VjR/lXYz9MHjvOxHzr/aUm4efpktbVOrF09rL/y4VHa8RMw==}
    engines: {node: '>=20.0.0'}
    peerDependencies:
      react: '>=18'
      react-dom: '>=18'

  react-router@7.9.1:
    resolution: {integrity: sha512-pfAByjcTpX55mqSDGwGnY9vDCpxqBLASg0BMNAuMmpSGESo/TaOUG6BllhAtAkCGx8Rnohik/XtaqiYUJtgW2g==}
    engines: {node: '>=20.0.0'}
    peerDependencies:
      react: '>=18'
      react-dom: '>=18'
    peerDependenciesMeta:
      react-dom:
        optional: true

  react-style-singleton@2.2.3:
    resolution: {integrity: sha512-b6jSvxvVnyptAiLjbkWLE/lOnR4lfTtDAl+eUC7RZy+QQWc6wRzIV2CE6xBuMmDxc2qIihtDCZD5NPOFl7fRBQ==}
    engines: {node: '>=10'}
    peerDependencies:
      '@types/react': '*'
      react: ^16.8.0 || ^17.0.0 || ^18.0.0 || ^19.0.0 || ^19.0.0-rc
    peerDependenciesMeta:
      '@types/react':
        optional: true

  react@18.3.1:
    resolution: {integrity: sha512-wS+hAgJShR0KhEvPJArfuPVN1+Hz1t0Y6n5jLrGQbkb4urgPE/0Rve+1kMB1v/oWgHgm4WIcV+i7F2pTVj+2iQ==}
    engines: {node: '>=0.10.0'}

  redent@3.0.0:
    resolution: {integrity: sha512-6tDA8g98We0zd0GvVeMT9arEOnTw9qM03L9cJXaCjrip1OO764RDBLBfrB4cwzNGDj5OA5ioymC9GkizgWJDUg==}
    engines: {node: '>=8'}

  require-directory@2.1.1:
    resolution: {integrity: sha512-fGxEI7+wsG9xrvdjsrlmL22OMTTiHRwAMroiEeMgq8gzoLC/PQr7RsRDSTLUg/bZAZtF+TVIkHc6/4RIKrui+Q==}
    engines: {node: '>=0.10.0'}

  resolve-from@4.0.0:
    resolution: {integrity: sha512-pb/MYmXstAkysRFx8piNI1tGFNQIFA3vkE3Gq4EuA1dF6gHp/+vgZqsCGJapvy8N3Q+4o7FwvquPJcnZ7RYy4g==}
    engines: {node: '>=4'}

  rettime@0.7.0:
    resolution: {integrity: sha512-LPRKoHnLKd/r3dVxcwO7vhCW+orkOGj9ViueosEBK6ie89CijnfRlhaDhHq/3Hxu4CkWQtxwlBG0mzTQY6uQjw==}

  reusify@1.1.0:
    resolution: {integrity: sha512-g6QUff04oZpHs0eG5p83rFLhHeV00ug/Yf9nZM6fLeUrPguBTkTQOdpAWWspMh55TZfVQDPaN3NQJfbVRAxdIw==}
    engines: {iojs: '>=1.0.0', node: '>=0.10.0'}

  rollup@4.52.0:
    resolution: {integrity: sha512-+IuescNkTJQgX7AkIDtITipZdIGcWF0pnVvZTWStiazUmcGA2ag8dfg0urest2XlXUi9kuhfQ+qmdc5Stc3z7g==}
    engines: {node: '>=18.0.0', npm: '>=8.0.0'}
    hasBin: true

  run-parallel@1.2.0:
    resolution: {integrity: sha512-5l4VyZR86LZ/lDxZTR6jqL8AFE2S0IFLMP26AbjsLVADxHdhB/c0GUsH+y39UfCi3dzz8OlQuPmnaJOMoDHQBA==}

  scheduler@0.23.2:
    resolution: {integrity: sha512-UOShsPwz7NrMUqhR6t0hWjFduvOzbtv7toDH1/hIrfRNIDBnnBWd0CwJTGvTpngVlmwGCdP9/Zl/tVrDqcuYzQ==}

  semver@6.3.1:
    resolution: {integrity: sha512-BR7VvDCVHO+q2xBEWskxS6DJE1qRnb7DxzUrogb71CWoSficBxYsiAGd+Kl0mmq/MprG9yArRkyrQxTO6XjMzA==}
    hasBin: true

  semver@7.7.2:
    resolution: {integrity: sha512-RF0Fw+rO5AMf9MAyaRXI4AV0Ulj5lMHqVxxdSgiVbixSCXoEmmX/jk0CuJw4+3SqroYO9VoUh+HcuJivvtJemA==}
    engines: {node: '>=10'}
    hasBin: true

  set-cookie-parser@2.7.1:
    resolution: {integrity: sha512-IOc8uWeOZgnb3ptbCURJWNjWUPcO3ZnTTdzsurqERrP6nPyv+paC55vJM0LpOlT2ne+Ix+9+CRG1MNLlyZ4GjQ==}

  shebang-command@2.0.0:
    resolution: {integrity: sha512-kHxr2zZpYtdmrN1qDjrrX/Z1rR1kG8Dx+gkpK1G4eXmvXswmcE1hTWBWYUzlraYw1/yZp6YuDY77YtvbN0dmDA==}
    engines: {node: '>=8'}

  shebang-regex@3.0.0:
    resolution: {integrity: sha512-7++dFhtcx3353uBaq8DDR4NuxBetBzC7ZQOhmTQInHEd6bSrXdiEyzCvG07Z44UYdLShWUyXt5M/yhz8ekcb1A==}
    engines: {node: '>=8'}

  siginfo@2.0.0:
    resolution: {integrity: sha512-ybx0WO1/8bSBLEWXZvEd7gMW3Sn3JFlW3TvX1nREbDLRNQNaeNN8WK0meBwPdAaOI7TtRRRJn/Es1zhrrCHu7g==}

  signal-exit@4.1.0:
    resolution: {integrity: sha512-bzyZ1e88w9O1iNJbKnOlvYTrWPDl46O1bG0D3XInv+9tkPrxrN8jUUTiFlDkkmKWgn1M6CfIA13SuGqOa9Korw==}
    engines: {node: '>=14'}

  sirv@3.0.2:
    resolution: {integrity: sha512-2wcC/oGxHis/BoHkkPwldgiPSYcpZK3JU28WoMVv55yHJgcZ8rlXvuG9iZggz+sU1d4bRgIGASwyWqjxu3FM0g==}
    engines: {node: '>=18'}

  source-map-js@1.2.1:
    resolution: {integrity: sha512-UXWMKhLOwVKb728IUtQPXxfYU+usdybtUrK/8uGE8CQMvrhOpwvzDBwj0QhSL7MQc7vIsISBG8VQ8+IDQxpfQA==}
    engines: {node: '>=0.10.0'}

  stackback@0.0.2:
    resolution: {integrity: sha512-1XMJE5fQo1jGH6Y/7ebnwPOBEkIEnT4QF32d5R1+VXdXveM0IBMJt8zfaxX1P3QhVwrYe+576+jkANtSS2mBbw==}

  statuses@2.0.2:
    resolution: {integrity: sha512-DvEy55V3DB7uknRo+4iOGT5fP1slR8wQohVdknigZPMpMstaKJQWhwiYBACJE3Ul2pTnATihhBYnRhZQHGBiRw==}
    engines: {node: '>= 0.8'}

  std-env@3.10.0:
    resolution: {integrity: sha512-5GS12FdOZNliM5mAOxFRg7Ir0pWz8MdpYm6AY6VPkGpbA7ZzmbzNcBJQ0GPvvyWgcY7QAhCgf9Uy89I03faLkg==}

  strict-event-emitter@0.5.1:
    resolution: {integrity: sha512-vMgjE/GGEPEFnhFub6pa4FmJBRBVOLpIII2hvCZ8Kzb7K0hlHo7mQv6xYrBvCL2LtAIBwFUK8wvuJgTVSQ5MFQ==}

  string-width@4.2.3:
    resolution: {integrity: sha512-wKyQRQpjJ0sIp62ErSZdGsjMJWsap5oRNihHhu6G7JVO/9jIB6UyevL+tXuOqrng8j/cxKTWyWUwvSTriiZz/g==}
    engines: {node: '>=8'}

  strip-ansi@6.0.1:
    resolution: {integrity: sha512-Y38VPSHcqkFrCpFnQ9vuSXmquuv5oXOKpGeT6aGrr3o3Gc9AlVa6JBfUSOCnbxGGZF+/0ooI7KrPuUSztUdU5A==}
    engines: {node: '>=8'}

  strip-indent@3.0.0:
    resolution: {integrity: sha512-laJTa3Jb+VQpaC6DseHhF7dXVqHTfJPCRDaEbid/drOhgitgYku/letMUqOXFoWV0zIIUbjpdH2t+tYj4bQMRQ==}
    engines: {node: '>=8'}

  strip-json-comments@3.1.1:
    resolution: {integrity: sha512-6fPc+R4ihwqP6N/aIv2f1gMH8lOVtWQHoqC4yK6oSDVVocumAsfCqjkXnqiYMhmMwS/mEHLp7Vehlt3ql6lEig==}
    engines: {node: '>=8'}

  supports-color@7.2.0:
    resolution: {integrity: sha512-qpCAvRl9stuOHveKsn7HncJRvv501qIacKzQlO/+Lwxc9+0q2wLyv4Dfvt80/DPn2pqOBsJdDiogXGR9+OvwRw==}
    engines: {node: '>=8'}

  tailwind-merge@3.3.1:
    resolution: {integrity: sha512-gBXpgUm/3rp1lMZZrM/w7D8GKqshif0zAymAhbCyIt8KMe+0v9DQ7cdYLR4FHH/cKpdTXb+A/tKKU3eolfsI+g==}

  tailwindcss@4.1.13:
    resolution: {integrity: sha512-i+zidfmTqtwquj4hMEwdjshYYgMbOrPzb9a0M3ZgNa0JMoZeFC6bxZvO8yr8ozS6ix2SDz0+mvryPeBs2TFE+w==}

  tapable@2.2.3:
    resolution: {integrity: sha512-ZL6DDuAlRlLGghwcfmSn9sK3Hr6ArtyudlSAiCqQ6IfE+b+HHbydbYDIG15IfS5do+7XQQBdBiubF/cV2dnDzg==}
    engines: {node: '>=6'}

  tar@7.4.3:
    resolution: {integrity: sha512-5S7Va8hKfV7W5U6g3aYxXmlPoZVAwUMy9AOKyF2fVuZa2UD3qZjg578OrLRt8PcNN1PleVaL/5/yYATNL0ICUw==}
    engines: {node: '>=18'}

  tinybench@2.9.0:
    resolution: {integrity: sha512-0+DUvqWMValLmha6lr4kD8iAMK1HzV0/aKnCtWb9v9641TnP/MFb7Pc2bxoxQjTXAErryXVgUOfv2YqNllqGeg==}

  tinyexec@0.3.2:
    resolution: {integrity: sha512-KQQR9yN7R5+OSwaK0XQoj22pwHoTlgYqmUscPYoknOoWCWfj/5/ABTMRi69FrKU5ffPVh5QcFikpWJI/P1ocHA==}

  tinyglobby@0.2.15:
    resolution: {integrity: sha512-j2Zq4NyQYG5XMST4cbs02Ak8iJUdxRM0XI5QyxXuZOzKOINmWurp3smXu3y5wDcJrptwpSjgXHzIQxR0omXljQ==}
    engines: {node: '>=12.0.0'}

  tinyrainbow@3.0.3:
    resolution: {integrity: sha512-PSkbLUoxOFRzJYjjxHJt9xro7D+iilgMX/C9lawzVuYiIdcihh9DXmVibBe8lmcFrRi/VzlPjBxbN7rH24q8/Q==}
    engines: {node: '>=14.0.0'}

  tldts-core@7.0.17:
    resolution: {integrity: sha512-DieYoGrP78PWKsrXr8MZwtQ7GLCUeLxihtjC1jZsW1DnvSMdKPitJSe8OSYDM2u5H6g3kWJZpePqkp43TfLh0g==}

  tldts@7.0.17:
    resolution: {integrity: sha512-Y1KQBgDd/NUc+LfOtKS6mNsC9CCaH+m2P1RoIZy7RAPo3C3/t8X45+zgut31cRZtZ3xKPjfn3TkGTrctC2TQIQ==}
    hasBin: true

  to-regex-range@5.0.1:
    resolution: {integrity: sha512-65P7iz6X5yEr1cwcgvQxbbIw7Uk3gOy5dIdtZ4rDveLqhrdJP+Li/Hx6tyK0NEb+2GCyneCMJiGqrADCSNk8sQ==}
    engines: {node: '>=8.0'}

  totalist@3.0.1:
    resolution: {integrity: sha512-sf4i37nQ2LBx4m3wB74y+ubopq6W/dIzXg0FDGjsYnZHVa1Da8FH853wlL2gtUhg+xJXjfk3kUZS3BRoQeoQBQ==}
    engines: {node: '>=6'}

  tough-cookie@6.0.0:
    resolution: {integrity: sha512-kXuRi1mtaKMrsLUxz3sQYvVl37B0Ns6MzfrtV5DvJceE9bPyspOqk9xxv7XbZWcfLWbFmm997vl83qUWVJA64w==}
    engines: {node: '>=16'}

  tr46@0.0.3:
    resolution: {integrity: sha512-N3WMsuqV66lT30CrXNbEjx4GEwlow3v6rr4mCcv6prnfwhS01rkgyFdjPNBYd9br7LpXV1+Emh01fHnq2Gdgrw==}

  ts-api-utils@2.1.0:
    resolution: {integrity: sha512-CUgTZL1irw8u29bzrOD/nH85jqyc74D6SshFgujOIA7osm2Rz7dYH77agkx7H4FBNxDq7Cjf+IjaX/8zwFW+ZQ==}
    engines: {node: '>=18.12'}
    peerDependencies:
      typescript: '>=4.8.4'

  tslib@2.8.1:
    resolution: {integrity: sha512-oJFu94HQb+KVduSUQL7wnpmqnfmLsOA/nAh6b6EH0wCEoK0/mPeXU6c3wKDV83MkOuHPRHtSXKKU99IBazS/2w==}

  tw-animate-css@1.3.8:
    resolution: {integrity: sha512-Qrk3PZ7l7wUcGYhwZloqfkWCmaXZAoqjkdbIDvzfGshwGtexa/DAs9koXxIkrpEasyevandomzCBAV1Yyop5rw==}

  type-check@0.4.0:
    resolution: {integrity: sha512-XleUoc9uwGXqjWwXaUTZAmzMcFZ5858QA2vvx1Ur5xIcixXIP+8LnFDgRplU30us6teqdlskFfu+ae4K79Ooew==}
    engines: {node: '>= 0.8.0'}

  type-fest@4.41.0:
    resolution: {integrity: sha512-TeTSQ6H5YHvpqVwBRcnLDCBnDOHWYu7IvGbHT6N8AOymcr9PJGjc1GTtiWZTYg0NCgYwvnYWEkVChQAr9bjfwA==}
    engines: {node: '>=16'}

  typescript-eslint@8.44.0:
    resolution: {integrity: sha512-ib7mCkYuIzYonCq9XWF5XNw+fkj2zg629PSa9KNIQ47RXFF763S5BIX4wqz1+FLPogTZoiw8KmCiRPRa8bL3qw==}
    engines: {node: ^18.18.0 || ^20.9.0 || >=21.1.0}
    peerDependencies:
      eslint: ^8.57.0 || ^9.0.0
      typescript: '>=4.8.4 <6.0.0'

  typescript@5.8.3:
    resolution: {integrity: sha512-p1diW6TqL9L07nNxvRMM7hMMw4c5XOo/1ibL4aAIGmSAt9slTE1Xgw5KWuof2uTOvCg9BY7ZRi+GaF+7sfgPeQ==}
    engines: {node: '>=14.17'}
    hasBin: true

  undici-types@6.21.0:
    resolution: {integrity: sha512-iwDZqg0QAGrg9Rav5H4n0M64c3mkR59cJ6wQp+7C4nI0gsmExaedaYLNO44eT4AtBBwjbTiGPMlt2Md0T9H9JQ==}

  undici-types@7.12.0:
    resolution: {integrity: sha512-goOacqME2GYyOZZfb5Lgtu+1IDmAlAEu5xnD3+xTzS10hT0vzpf0SPjkXwAw9Jm+4n/mQGDP3LO8CPbYROeBfQ==}

  until-async@3.0.2:
    resolution: {integrity: sha512-IiSk4HlzAMqTUseHHe3VhIGyuFmN90zMTpD3Z3y8jeQbzLIq500MVM7Jq2vUAnTKAFPJrqwkzr6PoTcPhGcOiw==}

  update-browserslist-db@1.1.3:
    resolution: {integrity: sha512-UxhIZQ+QInVdunkDAaiazvvT/+fXL5Osr0JZlJulepYu6Jd7qJtDZjlur0emRlT71EN3ScPoE7gvsuIKKNavKw==}
    hasBin: true
    peerDependencies:
      browserslist: '>= 4.21.0'

  uri-js@4.4.1:
    resolution: {integrity: sha512-7rKUyy33Q1yc98pQ1DAmLtwX109F7TIfWlW1Ydo8Wl1ii1SeHieeh0HHfPeL2fMXK6z0s8ecKs9frCuLJvndBg==}

  use-callback-ref@1.3.3:
    resolution: {integrity: sha512-jQL3lRnocaFtu3V00JToYz/4QkNWswxijDaCVNZRiRTO3HQDLsdu1ZtmIUvV4yPp+rvWm5j0y0TG/S61cuijTg==}
    engines: {node: '>=10'}
    peerDependencies:
      '@types/react': '*'
      react: ^16.8.0 || ^17.0.0 || ^18.0.0 || ^19.0.0 || ^19.0.0-rc
    peerDependenciesMeta:
      '@types/react':
        optional: true

  use-sidecar@1.1.3:
    resolution: {integrity: sha512-Fedw0aZvkhynoPYlA5WXrMCAMm+nSWdZt6lzJQ7Ok8S6Q+VsHmHpRWndVRJ8Be0ZbkfPc5LRYH+5XrzXcEeLRQ==}
    engines: {node: '>=10'}
    peerDependencies:
      '@types/react': '*'
      react: ^16.8.0 || ^17.0.0 || ^18.0.0 || ^19.0.0 || ^19.0.0-rc
    peerDependenciesMeta:
      '@types/react':
        optional: true

  vite@7.1.6:
    resolution: {integrity: sha512-SRYIB8t/isTwNn8vMB3MR6E+EQZM/WG1aKmmIUCfDXfVvKfc20ZpamngWHKzAmmu9ppsgxsg4b2I7c90JZudIQ==}
    engines: {node: ^20.19.0 || >=22.12.0}
    hasBin: true
    peerDependencies:
      '@types/node': ^20.19.0 || >=22.12.0
      jiti: '>=1.21.0'
      less: ^4.0.0
      lightningcss: ^1.21.0
      sass: ^1.70.0
      sass-embedded: ^1.70.0
      stylus: '>=0.54.8'
      sugarss: ^5.0.0
      terser: ^5.16.0
      tsx: ^4.8.1
      yaml: ^2.4.2
    peerDependenciesMeta:
      '@types/node':
        optional: true
      jiti:
        optional: true
      less:
        optional: true
      lightningcss:
        optional: true
      sass:
        optional: true
      sass-embedded:
        optional: true
      stylus:
        optional: true
      sugarss:
        optional: true
      terser:
        optional: true
      tsx:
        optional: true
      yaml:
        optional: true

  vitest@4.0.1:
    resolution: {integrity: sha512-4rwTfUNF0MExMZBiNirkzZpeyUZGOs3JD76N2qHNP9i6w6/bff7MRv2I9yFJKd1ICxzn2igpra+E4t9o2EfQhw==}
    engines: {node: ^20.0.0 || ^22.0.0 || >=24.0.0}
    hasBin: true
    peerDependencies:
      '@edge-runtime/vm': '*'
      '@types/debug': ^4.1.12
      '@types/node': ^20.0.0 || ^22.0.0 || >=24.0.0
      '@vitest/browser-playwright': 4.0.1
      '@vitest/browser-preview': 4.0.1
      '@vitest/browser-webdriverio': 4.0.1
      '@vitest/ui': 4.0.1
      happy-dom: '*'
      jsdom: '*'
    peerDependenciesMeta:
      '@edge-runtime/vm':
        optional: true
      '@types/debug':
        optional: true
      '@types/node':
        optional: true
      '@vitest/browser-playwright':
        optional: true
      '@vitest/browser-preview':
        optional: true
      '@vitest/browser-webdriverio':
        optional: true
      '@vitest/ui':
        optional: true
      happy-dom:
        optional: true
      jsdom:
        optional: true

  webidl-conversions@3.0.1:
    resolution: {integrity: sha512-2JAn3z8AR6rjK8Sm8orRC0h/bcl/DqL7tRPdGZ4I1CjdF+EaMLmYxBHyXuKL849eucPFhvBoxMsflfOb8kxaeQ==}

  whatwg-mimetype@3.0.0:
    resolution: {integrity: sha512-nt+N2dzIutVRxARx1nghPKGv1xHikU7HKdfafKkLNLindmPU/ch3U31NOCGGA/dmPcmb1VlofO0vnKAcsm0o/Q==}
    engines: {node: '>=12'}

  whatwg-url@5.0.0:
    resolution: {integrity: sha512-saE57nupxk6v3HY35+jzBwYa0rKSy0XR8JSxZPwgLr7ys0IBzhGviA1/TUGJLmSVqs8pb9AnvICXEuOHLprYTw==}

  which@2.0.2:
    resolution: {integrity: sha512-BLI3Tl1TW3Pvl70l3yq3Y64i+awpwXqsGBYWkkqMtnbXgrMD+yj7rhW0kuEDxzJaYXGjEW5ogapKNMEKNMjibA==}
    engines: {node: '>= 8'}
    hasBin: true

  why-is-node-running@2.3.0:
    resolution: {integrity: sha512-hUrmaWBdVDcxvYqnyh09zunKzROWjbZTiNy8dBEjkS7ehEDQibXJ7XvlmtbwuTclUiIyN+CyXQD4Vmko8fNm8w==}
    engines: {node: '>=8'}
    hasBin: true

  word-wrap@1.2.5:
    resolution: {integrity: sha512-BN22B5eaMMI9UMtjrGd5g5eCYPpCPDUy0FJXbYsaT5zYxjFOckS53SQDE3pWkVoWpHXVb3BrYcEN4Twa55B5cA==}
    engines: {node: '>=0.10.0'}

  wrap-ansi@6.2.0:
    resolution: {integrity: sha512-r6lPcBGxZXlIcymEu7InxDMhdW0KDxpLgoFLcguasxCaJ/SOIZwINatK9KY/tf+ZrlywOKU0UDj3ATXUBfxJXA==}
    engines: {node: '>=8'}

  wrap-ansi@7.0.0:
    resolution: {integrity: sha512-YVGIj2kamLSTxw6NsZjoBxfSwsn0ycdesmc4p+Q21c5zPuZ1pl+NfxVdxPtdHvmNVOQ6XSYG4AUtyt/Fi7D16Q==}
    engines: {node: '>=10'}

  ws@8.18.3:
    resolution: {integrity: sha512-PEIGCY5tSlUt50cqyMXfCzX+oOPqN0vuGqWzbcJ2xvnkzkq46oOpz7dQaTDBdfICb4N14+GARUDw2XV2N4tvzg==}
    engines: {node: '>=10.0.0'}
    peerDependencies:
      bufferutil: ^4.0.1
      utf-8-validate: '>=5.0.2'
    peerDependenciesMeta:
      bufferutil:
        optional: true
      utf-8-validate:
        optional: true

  y18n@5.0.8:
    resolution: {integrity: sha512-0pfFzegeDWJHJIAmTLRP2DwHjdF5s7jo9tuztdQxAhINCdvS+3nGINqPd00AphqJR/0LhANUS6/+7SCb98YOfA==}
    engines: {node: '>=10'}

  yallist@3.1.1:
    resolution: {integrity: sha512-a4UGQaWPH59mOXUYnAG2ewncQS4i4F43Tv3JoAM+s2VDAmS9NsK8GpDMLrCHPksFT7h3K6TOoUNn2pb7RoXx4g==}

  yallist@5.0.0:
    resolution: {integrity: sha512-YgvUTfwqyc7UXVMrB+SImsVYSmTS8X/tSrtdNZMImM+n7+QTriRXyXim0mBrTXNeqzVF0KWGgHPeiyViFFrNDw==}
    engines: {node: '>=18'}

  yargs-parser@21.1.1:
    resolution: {integrity: sha512-tVpsJW7DdjecAiFpbIB1e3qxIQsE6NoPc5/eTdrbbIC4h0LVsWhnoa3g+m2HclBIujHzsxZ4VJVA+GUuc2/LBw==}
    engines: {node: '>=12'}

  yargs@17.7.2:
    resolution: {integrity: sha512-7dSzzRQ++CKnNI/krKnYRV7JKKPUXMEh61soaHKg9mrWEhzFWhFnxPxGl+69cD1Ou63C13NUPCnmIcrvqCuM6w==}
    engines: {node: '>=12'}

  yocto-queue@0.1.0:
    resolution: {integrity: sha512-rVksvsnNCdJ/ohGc6xgPwyN8eheCxsiLM8mxuE/t/mOVqJewPuO1miLpTHQiRgTKCLexL4MeAFVagts7HmNZ2Q==}
    engines: {node: '>=10'}

  yoctocolors-cjs@2.1.3:
    resolution: {integrity: sha512-U/PBtDf35ff0D8X8D0jfdzHYEPFxAI7jJlxZXwCSez5M3190m+QobIfh+sWDWSHMCWWJN2AWamkegn6vr6YBTw==}
    engines: {node: '>=18'}

  zod@4.1.11:
    resolution: {integrity: sha512-WPsqwxITS2tzx1bzhIKsEs19ABD5vmCVa4xBo2tq/SrV4RNZtfws1EnCWQXM6yh8bD08a1idvkB5MZSBiZsjwg==}

snapshots:

<<<<<<< HEAD
  '@2toad/profanity@3.2.0': {}
=======
  '@adobe/css-tools@4.4.4': {}
>>>>>>> be177bf1

  '@babel/code-frame@7.27.1':
    dependencies:
      '@babel/helper-validator-identifier': 7.27.1
      js-tokens: 4.0.0
      picocolors: 1.1.1

  '@babel/compat-data@7.28.4': {}

  '@babel/core@7.28.4':
    dependencies:
      '@babel/code-frame': 7.27.1
      '@babel/generator': 7.28.3
      '@babel/helper-compilation-targets': 7.27.2
      '@babel/helper-module-transforms': 7.28.3(@babel/core@7.28.4)
      '@babel/helpers': 7.28.4
      '@babel/parser': 7.28.4
      '@babel/template': 7.27.2
      '@babel/traverse': 7.28.4
      '@babel/types': 7.28.4
      '@jridgewell/remapping': 2.3.5
      convert-source-map: 2.0.0
      debug: 4.4.3
      gensync: 1.0.0-beta.2
      json5: 2.2.3
      semver: 6.3.1
    transitivePeerDependencies:
      - supports-color

  '@babel/generator@7.28.3':
    dependencies:
      '@babel/parser': 7.28.4
      '@babel/types': 7.28.4
      '@jridgewell/gen-mapping': 0.3.13
      '@jridgewell/trace-mapping': 0.3.31
      jsesc: 3.1.0

  '@babel/helper-compilation-targets@7.27.2':
    dependencies:
      '@babel/compat-data': 7.28.4
      '@babel/helper-validator-option': 7.27.1
      browserslist: 4.26.2
      lru-cache: 5.1.1
      semver: 6.3.1

  '@babel/helper-globals@7.28.0': {}

  '@babel/helper-module-imports@7.27.1':
    dependencies:
      '@babel/traverse': 7.28.4
      '@babel/types': 7.28.4
    transitivePeerDependencies:
      - supports-color

  '@babel/helper-module-transforms@7.28.3(@babel/core@7.28.4)':
    dependencies:
      '@babel/core': 7.28.4
      '@babel/helper-module-imports': 7.27.1
      '@babel/helper-validator-identifier': 7.27.1
      '@babel/traverse': 7.28.4
    transitivePeerDependencies:
      - supports-color

  '@babel/helper-plugin-utils@7.27.1': {}

  '@babel/helper-string-parser@7.27.1': {}

  '@babel/helper-validator-identifier@7.27.1': {}

  '@babel/helper-validator-option@7.27.1': {}

  '@babel/helpers@7.28.4':
    dependencies:
      '@babel/template': 7.27.2
      '@babel/types': 7.28.4

  '@babel/parser@7.28.4':
    dependencies:
      '@babel/types': 7.28.4

  '@babel/plugin-transform-react-jsx-self@7.27.1(@babel/core@7.28.4)':
    dependencies:
      '@babel/core': 7.28.4
      '@babel/helper-plugin-utils': 7.27.1

  '@babel/plugin-transform-react-jsx-source@7.27.1(@babel/core@7.28.4)':
    dependencies:
      '@babel/core': 7.28.4
      '@babel/helper-plugin-utils': 7.27.1

  '@babel/runtime@7.28.4': {}

  '@babel/template@7.27.2':
    dependencies:
      '@babel/code-frame': 7.27.1
      '@babel/parser': 7.28.4
      '@babel/types': 7.28.4

  '@babel/traverse@7.28.4':
    dependencies:
      '@babel/code-frame': 7.27.1
      '@babel/generator': 7.28.3
      '@babel/helper-globals': 7.28.0
      '@babel/parser': 7.28.4
      '@babel/template': 7.27.2
      '@babel/types': 7.28.4
      debug: 4.4.3
    transitivePeerDependencies:
      - supports-color

  '@babel/types@7.28.4':
    dependencies:
      '@babel/helper-string-parser': 7.27.1
      '@babel/helper-validator-identifier': 7.27.1

  '@esbuild/aix-ppc64@0.25.10':
    optional: true

  '@esbuild/android-arm64@0.25.10':
    optional: true

  '@esbuild/android-arm@0.25.10':
    optional: true

  '@esbuild/android-x64@0.25.10':
    optional: true

  '@esbuild/darwin-arm64@0.25.10':
    optional: true

  '@esbuild/darwin-x64@0.25.10':
    optional: true

  '@esbuild/freebsd-arm64@0.25.10':
    optional: true

  '@esbuild/freebsd-x64@0.25.10':
    optional: true

  '@esbuild/linux-arm64@0.25.10':
    optional: true

  '@esbuild/linux-arm@0.25.10':
    optional: true

  '@esbuild/linux-ia32@0.25.10':
    optional: true

  '@esbuild/linux-loong64@0.25.10':
    optional: true

  '@esbuild/linux-mips64el@0.25.10':
    optional: true

  '@esbuild/linux-ppc64@0.25.10':
    optional: true

  '@esbuild/linux-riscv64@0.25.10':
    optional: true

  '@esbuild/linux-s390x@0.25.10':
    optional: true

  '@esbuild/linux-x64@0.25.10':
    optional: true

  '@esbuild/netbsd-arm64@0.25.10':
    optional: true

  '@esbuild/netbsd-x64@0.25.10':
    optional: true

  '@esbuild/openbsd-arm64@0.25.10':
    optional: true

  '@esbuild/openbsd-x64@0.25.10':
    optional: true

  '@esbuild/openharmony-arm64@0.25.10':
    optional: true

  '@esbuild/sunos-x64@0.25.10':
    optional: true

  '@esbuild/win32-arm64@0.25.10':
    optional: true

  '@esbuild/win32-ia32@0.25.10':
    optional: true

  '@esbuild/win32-x64@0.25.10':
    optional: true

  '@eslint-community/eslint-utils@4.9.0(eslint@9.36.0(jiti@2.5.1))':
    dependencies:
      eslint: 9.36.0(jiti@2.5.1)
      eslint-visitor-keys: 3.4.3

  '@eslint-community/regexpp@4.12.1': {}

  '@eslint/config-array@0.21.0':
    dependencies:
      '@eslint/object-schema': 2.1.6
      debug: 4.4.3
      minimatch: 3.1.2
    transitivePeerDependencies:
      - supports-color

  '@eslint/config-helpers@0.3.1': {}

  '@eslint/core@0.15.2':
    dependencies:
      '@types/json-schema': 7.0.15

  '@eslint/eslintrc@3.3.1':
    dependencies:
      ajv: 6.12.6
      debug: 4.4.3
      espree: 10.4.0
      globals: 14.0.0
      ignore: 5.3.2
      import-fresh: 3.3.1
      js-yaml: 4.1.0
      minimatch: 3.1.2
      strip-json-comments: 3.1.1
    transitivePeerDependencies:
      - supports-color

  '@eslint/js@9.36.0': {}

  '@eslint/object-schema@2.1.6': {}

  '@eslint/plugin-kit@0.3.5':
    dependencies:
      '@eslint/core': 0.15.2
      levn: 0.4.1

  '@floating-ui/core@1.7.3':
    dependencies:
      '@floating-ui/utils': 0.2.10

  '@floating-ui/dom@1.7.4':
    dependencies:
      '@floating-ui/core': 1.7.3
      '@floating-ui/utils': 0.2.10

  '@floating-ui/react-dom@2.1.6(react-dom@18.3.1(react@18.3.1))(react@18.3.1)':
    dependencies:
      '@floating-ui/dom': 1.7.4
      react: 18.3.1
      react-dom: 18.3.1(react@18.3.1)

  '@floating-ui/utils@0.2.10': {}

  '@humanfs/core@0.19.1': {}

  '@humanfs/node@0.16.7':
    dependencies:
      '@humanfs/core': 0.19.1
      '@humanwhocodes/retry': 0.4.3

  '@humanwhocodes/module-importer@1.0.1': {}

  '@humanwhocodes/retry@0.4.3': {}

  '@inquirer/ansi@1.0.1': {}

  '@inquirer/confirm@5.1.19(@types/node@24.5.2)':
    dependencies:
      '@inquirer/core': 10.3.0(@types/node@24.5.2)
      '@inquirer/type': 3.0.9(@types/node@24.5.2)
    optionalDependencies:
      '@types/node': 24.5.2

  '@inquirer/core@10.3.0(@types/node@24.5.2)':
    dependencies:
      '@inquirer/ansi': 1.0.1
      '@inquirer/figures': 1.0.14
      '@inquirer/type': 3.0.9(@types/node@24.5.2)
      cli-width: 4.1.0
      mute-stream: 2.0.0
      signal-exit: 4.1.0
      wrap-ansi: 6.2.0
      yoctocolors-cjs: 2.1.3
    optionalDependencies:
      '@types/node': 24.5.2

  '@inquirer/figures@1.0.14': {}

  '@inquirer/type@3.0.9(@types/node@24.5.2)':
    optionalDependencies:
      '@types/node': 24.5.2

  '@isaacs/fs-minipass@4.0.1':
    dependencies:
      minipass: 7.1.2

  '@jridgewell/gen-mapping@0.3.13':
    dependencies:
      '@jridgewell/sourcemap-codec': 1.5.5
      '@jridgewell/trace-mapping': 0.3.31

  '@jridgewell/remapping@2.3.5':
    dependencies:
      '@jridgewell/gen-mapping': 0.3.13
      '@jridgewell/trace-mapping': 0.3.31

  '@jridgewell/resolve-uri@3.1.2': {}

  '@jridgewell/sourcemap-codec@1.5.5': {}

  '@jridgewell/trace-mapping@0.3.31':
    dependencies:
      '@jridgewell/resolve-uri': 3.1.2
      '@jridgewell/sourcemap-codec': 1.5.5

  '@mswjs/interceptors@0.40.0':
    dependencies:
      '@open-draft/deferred-promise': 2.2.0
      '@open-draft/logger': 0.3.0
      '@open-draft/until': 2.1.0
      is-node-process: 1.2.0
      outvariant: 1.4.3
      strict-event-emitter: 0.5.1

  '@nodelib/fs.scandir@2.1.5':
    dependencies:
      '@nodelib/fs.stat': 2.0.5
      run-parallel: 1.2.0

  '@nodelib/fs.stat@2.0.5': {}

  '@nodelib/fs.walk@1.2.8':
    dependencies:
      '@nodelib/fs.scandir': 2.1.5
      fastq: 1.19.1

  '@open-draft/deferred-promise@2.2.0': {}

  '@open-draft/logger@0.3.0':
    dependencies:
      is-node-process: 1.2.0
      outvariant: 1.4.3

  '@open-draft/until@2.1.0': {}

  '@polka/url@1.0.0-next.29': {}

  '@radix-ui/number@1.1.1': {}

  '@radix-ui/primitive@1.1.3': {}

  '@radix-ui/react-accordion@1.2.12(@types/react-dom@19.1.9(@types/react@19.1.13))(@types/react@19.1.13)(react-dom@18.3.1(react@18.3.1))(react@18.3.1)':
    dependencies:
      '@radix-ui/primitive': 1.1.3
      '@radix-ui/react-collapsible': 1.1.12(@types/react-dom@19.1.9(@types/react@19.1.13))(@types/react@19.1.13)(react-dom@18.3.1(react@18.3.1))(react@18.3.1)
      '@radix-ui/react-collection': 1.1.7(@types/react-dom@19.1.9(@types/react@19.1.13))(@types/react@19.1.13)(react-dom@18.3.1(react@18.3.1))(react@18.3.1)
      '@radix-ui/react-compose-refs': 1.1.2(@types/react@19.1.13)(react@18.3.1)
      '@radix-ui/react-context': 1.1.2(@types/react@19.1.13)(react@18.3.1)
      '@radix-ui/react-direction': 1.1.1(@types/react@19.1.13)(react@18.3.1)
      '@radix-ui/react-id': 1.1.1(@types/react@19.1.13)(react@18.3.1)
      '@radix-ui/react-primitive': 2.1.3(@types/react-dom@19.1.9(@types/react@19.1.13))(@types/react@19.1.13)(react-dom@18.3.1(react@18.3.1))(react@18.3.1)
      '@radix-ui/react-use-controllable-state': 1.2.2(@types/react@19.1.13)(react@18.3.1)
      react: 18.3.1
      react-dom: 18.3.1(react@18.3.1)
    optionalDependencies:
      '@types/react': 19.1.13
      '@types/react-dom': 19.1.9(@types/react@19.1.13)

  '@radix-ui/react-arrow@1.1.7(@types/react-dom@19.1.9(@types/react@19.1.13))(@types/react@19.1.13)(react-dom@18.3.1(react@18.3.1))(react@18.3.1)':
    dependencies:
      '@radix-ui/react-primitive': 2.1.3(@types/react-dom@19.1.9(@types/react@19.1.13))(@types/react@19.1.13)(react-dom@18.3.1(react@18.3.1))(react@18.3.1)
      react: 18.3.1
      react-dom: 18.3.1(react@18.3.1)
    optionalDependencies:
      '@types/react': 19.1.13
      '@types/react-dom': 19.1.9(@types/react@19.1.13)

  '@radix-ui/react-collapsible@1.1.12(@types/react-dom@19.1.9(@types/react@19.1.13))(@types/react@19.1.13)(react-dom@18.3.1(react@18.3.1))(react@18.3.1)':
    dependencies:
      '@radix-ui/primitive': 1.1.3
      '@radix-ui/react-compose-refs': 1.1.2(@types/react@19.1.13)(react@18.3.1)
      '@radix-ui/react-context': 1.1.2(@types/react@19.1.13)(react@18.3.1)
      '@radix-ui/react-id': 1.1.1(@types/react@19.1.13)(react@18.3.1)
      '@radix-ui/react-presence': 1.1.5(@types/react-dom@19.1.9(@types/react@19.1.13))(@types/react@19.1.13)(react-dom@18.3.1(react@18.3.1))(react@18.3.1)
      '@radix-ui/react-primitive': 2.1.3(@types/react-dom@19.1.9(@types/react@19.1.13))(@types/react@19.1.13)(react-dom@18.3.1(react@18.3.1))(react@18.3.1)
      '@radix-ui/react-use-controllable-state': 1.2.2(@types/react@19.1.13)(react@18.3.1)
      '@radix-ui/react-use-layout-effect': 1.1.1(@types/react@19.1.13)(react@18.3.1)
      react: 18.3.1
      react-dom: 18.3.1(react@18.3.1)
    optionalDependencies:
      '@types/react': 19.1.13
      '@types/react-dom': 19.1.9(@types/react@19.1.13)

  '@radix-ui/react-collection@1.1.7(@types/react-dom@19.1.9(@types/react@19.1.13))(@types/react@19.1.13)(react-dom@18.3.1(react@18.3.1))(react@18.3.1)':
    dependencies:
      '@radix-ui/react-compose-refs': 1.1.2(@types/react@19.1.13)(react@18.3.1)
      '@radix-ui/react-context': 1.1.2(@types/react@19.1.13)(react@18.3.1)
      '@radix-ui/react-primitive': 2.1.3(@types/react-dom@19.1.9(@types/react@19.1.13))(@types/react@19.1.13)(react-dom@18.3.1(react@18.3.1))(react@18.3.1)
      '@radix-ui/react-slot': 1.2.3(@types/react@19.1.13)(react@18.3.1)
      react: 18.3.1
      react-dom: 18.3.1(react@18.3.1)
    optionalDependencies:
      '@types/react': 19.1.13
      '@types/react-dom': 19.1.9(@types/react@19.1.13)

  '@radix-ui/react-compose-refs@1.1.2(@types/react@19.1.13)(react@18.3.1)':
    dependencies:
      react: 18.3.1
    optionalDependencies:
      '@types/react': 19.1.13

  '@radix-ui/react-context@1.1.2(@types/react@19.1.13)(react@18.3.1)':
    dependencies:
      react: 18.3.1
    optionalDependencies:
      '@types/react': 19.1.13

  '@radix-ui/react-dialog@1.1.15(@types/react-dom@19.1.9(@types/react@19.1.13))(@types/react@19.1.13)(react-dom@18.3.1(react@18.3.1))(react@18.3.1)':
    dependencies:
      '@radix-ui/primitive': 1.1.3
      '@radix-ui/react-compose-refs': 1.1.2(@types/react@19.1.13)(react@18.3.1)
      '@radix-ui/react-context': 1.1.2(@types/react@19.1.13)(react@18.3.1)
      '@radix-ui/react-dismissable-layer': 1.1.11(@types/react-dom@19.1.9(@types/react@19.1.13))(@types/react@19.1.13)(react-dom@18.3.1(react@18.3.1))(react@18.3.1)
      '@radix-ui/react-focus-guards': 1.1.3(@types/react@19.1.13)(react@18.3.1)
      '@radix-ui/react-focus-scope': 1.1.7(@types/react-dom@19.1.9(@types/react@19.1.13))(@types/react@19.1.13)(react-dom@18.3.1(react@18.3.1))(react@18.3.1)
      '@radix-ui/react-id': 1.1.1(@types/react@19.1.13)(react@18.3.1)
      '@radix-ui/react-portal': 1.1.9(@types/react-dom@19.1.9(@types/react@19.1.13))(@types/react@19.1.13)(react-dom@18.3.1(react@18.3.1))(react@18.3.1)
      '@radix-ui/react-presence': 1.1.5(@types/react-dom@19.1.9(@types/react@19.1.13))(@types/react@19.1.13)(react-dom@18.3.1(react@18.3.1))(react@18.3.1)
      '@radix-ui/react-primitive': 2.1.3(@types/react-dom@19.1.9(@types/react@19.1.13))(@types/react@19.1.13)(react-dom@18.3.1(react@18.3.1))(react@18.3.1)
      '@radix-ui/react-slot': 1.2.3(@types/react@19.1.13)(react@18.3.1)
      '@radix-ui/react-use-controllable-state': 1.2.2(@types/react@19.1.13)(react@18.3.1)
      aria-hidden: 1.2.6
      react: 18.3.1
      react-dom: 18.3.1(react@18.3.1)
      react-remove-scroll: 2.7.1(@types/react@19.1.13)(react@18.3.1)
    optionalDependencies:
      '@types/react': 19.1.13
      '@types/react-dom': 19.1.9(@types/react@19.1.13)

  '@radix-ui/react-direction@1.1.1(@types/react@19.1.13)(react@18.3.1)':
    dependencies:
      react: 18.3.1
    optionalDependencies:
      '@types/react': 19.1.13

  '@radix-ui/react-dismissable-layer@1.1.11(@types/react-dom@19.1.9(@types/react@19.1.13))(@types/react@19.1.13)(react-dom@18.3.1(react@18.3.1))(react@18.3.1)':
    dependencies:
      '@radix-ui/primitive': 1.1.3
      '@radix-ui/react-compose-refs': 1.1.2(@types/react@19.1.13)(react@18.3.1)
      '@radix-ui/react-primitive': 2.1.3(@types/react-dom@19.1.9(@types/react@19.1.13))(@types/react@19.1.13)(react-dom@18.3.1(react@18.3.1))(react@18.3.1)
      '@radix-ui/react-use-callback-ref': 1.1.1(@types/react@19.1.13)(react@18.3.1)
      '@radix-ui/react-use-escape-keydown': 1.1.1(@types/react@19.1.13)(react@18.3.1)
      react: 18.3.1
      react-dom: 18.3.1(react@18.3.1)
    optionalDependencies:
      '@types/react': 19.1.13
      '@types/react-dom': 19.1.9(@types/react@19.1.13)

  '@radix-ui/react-dropdown-menu@2.1.16(@types/react-dom@19.1.9(@types/react@19.1.13))(@types/react@19.1.13)(react-dom@18.3.1(react@18.3.1))(react@18.3.1)':
    dependencies:
      '@radix-ui/primitive': 1.1.3
      '@radix-ui/react-compose-refs': 1.1.2(@types/react@19.1.13)(react@18.3.1)
      '@radix-ui/react-context': 1.1.2(@types/react@19.1.13)(react@18.3.1)
      '@radix-ui/react-id': 1.1.1(@types/react@19.1.13)(react@18.3.1)
      '@radix-ui/react-menu': 2.1.16(@types/react-dom@19.1.9(@types/react@19.1.13))(@types/react@19.1.13)(react-dom@18.3.1(react@18.3.1))(react@18.3.1)
      '@radix-ui/react-primitive': 2.1.3(@types/react-dom@19.1.9(@types/react@19.1.13))(@types/react@19.1.13)(react-dom@18.3.1(react@18.3.1))(react@18.3.1)
      '@radix-ui/react-use-controllable-state': 1.2.2(@types/react@19.1.13)(react@18.3.1)
      react: 18.3.1
      react-dom: 18.3.1(react@18.3.1)
    optionalDependencies:
      '@types/react': 19.1.13
      '@types/react-dom': 19.1.9(@types/react@19.1.13)

  '@radix-ui/react-focus-guards@1.1.3(@types/react@19.1.13)(react@18.3.1)':
    dependencies:
      react: 18.3.1
    optionalDependencies:
      '@types/react': 19.1.13

  '@radix-ui/react-focus-scope@1.1.7(@types/react-dom@19.1.9(@types/react@19.1.13))(@types/react@19.1.13)(react-dom@18.3.1(react@18.3.1))(react@18.3.1)':
    dependencies:
      '@radix-ui/react-compose-refs': 1.1.2(@types/react@19.1.13)(react@18.3.1)
      '@radix-ui/react-primitive': 2.1.3(@types/react-dom@19.1.9(@types/react@19.1.13))(@types/react@19.1.13)(react-dom@18.3.1(react@18.3.1))(react@18.3.1)
      '@radix-ui/react-use-callback-ref': 1.1.1(@types/react@19.1.13)(react@18.3.1)
      react: 18.3.1
      react-dom: 18.3.1(react@18.3.1)
    optionalDependencies:
      '@types/react': 19.1.13
      '@types/react-dom': 19.1.9(@types/react@19.1.13)

  '@radix-ui/react-id@1.1.1(@types/react@19.1.13)(react@18.3.1)':
    dependencies:
      '@radix-ui/react-use-layout-effect': 1.1.1(@types/react@19.1.13)(react@18.3.1)
      react: 18.3.1
    optionalDependencies:
      '@types/react': 19.1.13

  '@radix-ui/react-label@2.1.7(@types/react-dom@19.1.9(@types/react@19.1.13))(@types/react@19.1.13)(react-dom@18.3.1(react@18.3.1))(react@18.3.1)':
    dependencies:
      '@radix-ui/react-primitive': 2.1.3(@types/react-dom@19.1.9(@types/react@19.1.13))(@types/react@19.1.13)(react-dom@18.3.1(react@18.3.1))(react@18.3.1)
      react: 18.3.1
      react-dom: 18.3.1(react@18.3.1)
    optionalDependencies:
      '@types/react': 19.1.13
      '@types/react-dom': 19.1.9(@types/react@19.1.13)

  '@radix-ui/react-menu@2.1.16(@types/react-dom@19.1.9(@types/react@19.1.13))(@types/react@19.1.13)(react-dom@18.3.1(react@18.3.1))(react@18.3.1)':
    dependencies:
      '@radix-ui/primitive': 1.1.3
      '@radix-ui/react-collection': 1.1.7(@types/react-dom@19.1.9(@types/react@19.1.13))(@types/react@19.1.13)(react-dom@18.3.1(react@18.3.1))(react@18.3.1)
      '@radix-ui/react-compose-refs': 1.1.2(@types/react@19.1.13)(react@18.3.1)
      '@radix-ui/react-context': 1.1.2(@types/react@19.1.13)(react@18.3.1)
      '@radix-ui/react-direction': 1.1.1(@types/react@19.1.13)(react@18.3.1)
      '@radix-ui/react-dismissable-layer': 1.1.11(@types/react-dom@19.1.9(@types/react@19.1.13))(@types/react@19.1.13)(react-dom@18.3.1(react@18.3.1))(react@18.3.1)
      '@radix-ui/react-focus-guards': 1.1.3(@types/react@19.1.13)(react@18.3.1)
      '@radix-ui/react-focus-scope': 1.1.7(@types/react-dom@19.1.9(@types/react@19.1.13))(@types/react@19.1.13)(react-dom@18.3.1(react@18.3.1))(react@18.3.1)
      '@radix-ui/react-id': 1.1.1(@types/react@19.1.13)(react@18.3.1)
      '@radix-ui/react-popper': 1.2.8(@types/react-dom@19.1.9(@types/react@19.1.13))(@types/react@19.1.13)(react-dom@18.3.1(react@18.3.1))(react@18.3.1)
      '@radix-ui/react-portal': 1.1.9(@types/react-dom@19.1.9(@types/react@19.1.13))(@types/react@19.1.13)(react-dom@18.3.1(react@18.3.1))(react@18.3.1)
      '@radix-ui/react-presence': 1.1.5(@types/react-dom@19.1.9(@types/react@19.1.13))(@types/react@19.1.13)(react-dom@18.3.1(react@18.3.1))(react@18.3.1)
      '@radix-ui/react-primitive': 2.1.3(@types/react-dom@19.1.9(@types/react@19.1.13))(@types/react@19.1.13)(react-dom@18.3.1(react@18.3.1))(react@18.3.1)
      '@radix-ui/react-roving-focus': 1.1.11(@types/react-dom@19.1.9(@types/react@19.1.13))(@types/react@19.1.13)(react-dom@18.3.1(react@18.3.1))(react@18.3.1)
      '@radix-ui/react-slot': 1.2.3(@types/react@19.1.13)(react@18.3.1)
      '@radix-ui/react-use-callback-ref': 1.1.1(@types/react@19.1.13)(react@18.3.1)
      aria-hidden: 1.2.6
      react: 18.3.1
      react-dom: 18.3.1(react@18.3.1)
      react-remove-scroll: 2.7.1(@types/react@19.1.13)(react@18.3.1)
    optionalDependencies:
      '@types/react': 19.1.13
      '@types/react-dom': 19.1.9(@types/react@19.1.13)

  '@radix-ui/react-popover@1.1.15(@types/react-dom@19.1.9(@types/react@19.1.13))(@types/react@19.1.13)(react-dom@18.3.1(react@18.3.1))(react@18.3.1)':
    dependencies:
      '@radix-ui/primitive': 1.1.3
      '@radix-ui/react-compose-refs': 1.1.2(@types/react@19.1.13)(react@18.3.1)
      '@radix-ui/react-context': 1.1.2(@types/react@19.1.13)(react@18.3.1)
      '@radix-ui/react-dismissable-layer': 1.1.11(@types/react-dom@19.1.9(@types/react@19.1.13))(@types/react@19.1.13)(react-dom@18.3.1(react@18.3.1))(react@18.3.1)
      '@radix-ui/react-focus-guards': 1.1.3(@types/react@19.1.13)(react@18.3.1)
      '@radix-ui/react-focus-scope': 1.1.7(@types/react-dom@19.1.9(@types/react@19.1.13))(@types/react@19.1.13)(react-dom@18.3.1(react@18.3.1))(react@18.3.1)
      '@radix-ui/react-id': 1.1.1(@types/react@19.1.13)(react@18.3.1)
      '@radix-ui/react-popper': 1.2.8(@types/react-dom@19.1.9(@types/react@19.1.13))(@types/react@19.1.13)(react-dom@18.3.1(react@18.3.1))(react@18.3.1)
      '@radix-ui/react-portal': 1.1.9(@types/react-dom@19.1.9(@types/react@19.1.13))(@types/react@19.1.13)(react-dom@18.3.1(react@18.3.1))(react@18.3.1)
      '@radix-ui/react-presence': 1.1.5(@types/react-dom@19.1.9(@types/react@19.1.13))(@types/react@19.1.13)(react-dom@18.3.1(react@18.3.1))(react@18.3.1)
      '@radix-ui/react-primitive': 2.1.3(@types/react-dom@19.1.9(@types/react@19.1.13))(@types/react@19.1.13)(react-dom@18.3.1(react@18.3.1))(react@18.3.1)
      '@radix-ui/react-slot': 1.2.3(@types/react@19.1.13)(react@18.3.1)
      '@radix-ui/react-use-controllable-state': 1.2.2(@types/react@19.1.13)(react@18.3.1)
      aria-hidden: 1.2.6
      react: 18.3.1
      react-dom: 18.3.1(react@18.3.1)
      react-remove-scroll: 2.7.1(@types/react@19.1.13)(react@18.3.1)
    optionalDependencies:
      '@types/react': 19.1.13
      '@types/react-dom': 19.1.9(@types/react@19.1.13)

  '@radix-ui/react-popper@1.2.8(@types/react-dom@19.1.9(@types/react@19.1.13))(@types/react@19.1.13)(react-dom@18.3.1(react@18.3.1))(react@18.3.1)':
    dependencies:
      '@floating-ui/react-dom': 2.1.6(react-dom@18.3.1(react@18.3.1))(react@18.3.1)
      '@radix-ui/react-arrow': 1.1.7(@types/react-dom@19.1.9(@types/react@19.1.13))(@types/react@19.1.13)(react-dom@18.3.1(react@18.3.1))(react@18.3.1)
      '@radix-ui/react-compose-refs': 1.1.2(@types/react@19.1.13)(react@18.3.1)
      '@radix-ui/react-context': 1.1.2(@types/react@19.1.13)(react@18.3.1)
      '@radix-ui/react-primitive': 2.1.3(@types/react-dom@19.1.9(@types/react@19.1.13))(@types/react@19.1.13)(react-dom@18.3.1(react@18.3.1))(react@18.3.1)
      '@radix-ui/react-use-callback-ref': 1.1.1(@types/react@19.1.13)(react@18.3.1)
      '@radix-ui/react-use-layout-effect': 1.1.1(@types/react@19.1.13)(react@18.3.1)
      '@radix-ui/react-use-rect': 1.1.1(@types/react@19.1.13)(react@18.3.1)
      '@radix-ui/react-use-size': 1.1.1(@types/react@19.1.13)(react@18.3.1)
      '@radix-ui/rect': 1.1.1
      react: 18.3.1
      react-dom: 18.3.1(react@18.3.1)
    optionalDependencies:
      '@types/react': 19.1.13
      '@types/react-dom': 19.1.9(@types/react@19.1.13)

  '@radix-ui/react-portal@1.1.9(@types/react-dom@19.1.9(@types/react@19.1.13))(@types/react@19.1.13)(react-dom@18.3.1(react@18.3.1))(react@18.3.1)':
    dependencies:
      '@radix-ui/react-primitive': 2.1.3(@types/react-dom@19.1.9(@types/react@19.1.13))(@types/react@19.1.13)(react-dom@18.3.1(react@18.3.1))(react@18.3.1)
      '@radix-ui/react-use-layout-effect': 1.1.1(@types/react@19.1.13)(react@18.3.1)
      react: 18.3.1
      react-dom: 18.3.1(react@18.3.1)
    optionalDependencies:
      '@types/react': 19.1.13
      '@types/react-dom': 19.1.9(@types/react@19.1.13)

  '@radix-ui/react-presence@1.1.5(@types/react-dom@19.1.9(@types/react@19.1.13))(@types/react@19.1.13)(react-dom@18.3.1(react@18.3.1))(react@18.3.1)':
    dependencies:
      '@radix-ui/react-compose-refs': 1.1.2(@types/react@19.1.13)(react@18.3.1)
      '@radix-ui/react-use-layout-effect': 1.1.1(@types/react@19.1.13)(react@18.3.1)
      react: 18.3.1
      react-dom: 18.3.1(react@18.3.1)
    optionalDependencies:
      '@types/react': 19.1.13
      '@types/react-dom': 19.1.9(@types/react@19.1.13)

  '@radix-ui/react-primitive@2.1.3(@types/react-dom@19.1.9(@types/react@19.1.13))(@types/react@19.1.13)(react-dom@18.3.1(react@18.3.1))(react@18.3.1)':
    dependencies:
      '@radix-ui/react-slot': 1.2.3(@types/react@19.1.13)(react@18.3.1)
      react: 18.3.1
      react-dom: 18.3.1(react@18.3.1)
    optionalDependencies:
      '@types/react': 19.1.13
      '@types/react-dom': 19.1.9(@types/react@19.1.13)

  '@radix-ui/react-roving-focus@1.1.11(@types/react-dom@19.1.9(@types/react@19.1.13))(@types/react@19.1.13)(react-dom@18.3.1(react@18.3.1))(react@18.3.1)':
    dependencies:
      '@radix-ui/primitive': 1.1.3
      '@radix-ui/react-collection': 1.1.7(@types/react-dom@19.1.9(@types/react@19.1.13))(@types/react@19.1.13)(react-dom@18.3.1(react@18.3.1))(react@18.3.1)
      '@radix-ui/react-compose-refs': 1.1.2(@types/react@19.1.13)(react@18.3.1)
      '@radix-ui/react-context': 1.1.2(@types/react@19.1.13)(react@18.3.1)
      '@radix-ui/react-direction': 1.1.1(@types/react@19.1.13)(react@18.3.1)
      '@radix-ui/react-id': 1.1.1(@types/react@19.1.13)(react@18.3.1)
      '@radix-ui/react-primitive': 2.1.3(@types/react-dom@19.1.9(@types/react@19.1.13))(@types/react@19.1.13)(react-dom@18.3.1(react@18.3.1))(react@18.3.1)
      '@radix-ui/react-use-callback-ref': 1.1.1(@types/react@19.1.13)(react@18.3.1)
      '@radix-ui/react-use-controllable-state': 1.2.2(@types/react@19.1.13)(react@18.3.1)
      react: 18.3.1
      react-dom: 18.3.1(react@18.3.1)
    optionalDependencies:
      '@types/react': 19.1.13
      '@types/react-dom': 19.1.9(@types/react@19.1.13)

  '@radix-ui/react-select@2.2.6(@types/react-dom@19.1.9(@types/react@19.1.13))(@types/react@19.1.13)(react-dom@18.3.1(react@18.3.1))(react@18.3.1)':
    dependencies:
      '@radix-ui/number': 1.1.1
      '@radix-ui/primitive': 1.1.3
      '@radix-ui/react-collection': 1.1.7(@types/react-dom@19.1.9(@types/react@19.1.13))(@types/react@19.1.13)(react-dom@18.3.1(react@18.3.1))(react@18.3.1)
      '@radix-ui/react-compose-refs': 1.1.2(@types/react@19.1.13)(react@18.3.1)
      '@radix-ui/react-context': 1.1.2(@types/react@19.1.13)(react@18.3.1)
      '@radix-ui/react-direction': 1.1.1(@types/react@19.1.13)(react@18.3.1)
      '@radix-ui/react-dismissable-layer': 1.1.11(@types/react-dom@19.1.9(@types/react@19.1.13))(@types/react@19.1.13)(react-dom@18.3.1(react@18.3.1))(react@18.3.1)
      '@radix-ui/react-focus-guards': 1.1.3(@types/react@19.1.13)(react@18.3.1)
      '@radix-ui/react-focus-scope': 1.1.7(@types/react-dom@19.1.9(@types/react@19.1.13))(@types/react@19.1.13)(react-dom@18.3.1(react@18.3.1))(react@18.3.1)
      '@radix-ui/react-id': 1.1.1(@types/react@19.1.13)(react@18.3.1)
      '@radix-ui/react-popper': 1.2.8(@types/react-dom@19.1.9(@types/react@19.1.13))(@types/react@19.1.13)(react-dom@18.3.1(react@18.3.1))(react@18.3.1)
      '@radix-ui/react-portal': 1.1.9(@types/react-dom@19.1.9(@types/react@19.1.13))(@types/react@19.1.13)(react-dom@18.3.1(react@18.3.1))(react@18.3.1)
      '@radix-ui/react-primitive': 2.1.3(@types/react-dom@19.1.9(@types/react@19.1.13))(@types/react@19.1.13)(react-dom@18.3.1(react@18.3.1))(react@18.3.1)
      '@radix-ui/react-slot': 1.2.3(@types/react@19.1.13)(react@18.3.1)
      '@radix-ui/react-use-callback-ref': 1.1.1(@types/react@19.1.13)(react@18.3.1)
      '@radix-ui/react-use-controllable-state': 1.2.2(@types/react@19.1.13)(react@18.3.1)
      '@radix-ui/react-use-layout-effect': 1.1.1(@types/react@19.1.13)(react@18.3.1)
      '@radix-ui/react-use-previous': 1.1.1(@types/react@19.1.13)(react@18.3.1)
      '@radix-ui/react-visually-hidden': 1.2.3(@types/react-dom@19.1.9(@types/react@19.1.13))(@types/react@19.1.13)(react-dom@18.3.1(react@18.3.1))(react@18.3.1)
      aria-hidden: 1.2.6
      react: 18.3.1
      react-dom: 18.3.1(react@18.3.1)
      react-remove-scroll: 2.7.1(@types/react@19.1.13)(react@18.3.1)
    optionalDependencies:
      '@types/react': 19.1.13
      '@types/react-dom': 19.1.9(@types/react@19.1.13)

  '@radix-ui/react-slot@1.2.3(@types/react@19.1.13)(react@18.3.1)':
    dependencies:
      '@radix-ui/react-compose-refs': 1.1.2(@types/react@19.1.13)(react@18.3.1)
      react: 18.3.1
    optionalDependencies:
      '@types/react': 19.1.13

  '@radix-ui/react-switch@1.2.6(@types/react-dom@19.1.9(@types/react@19.1.13))(@types/react@19.1.13)(react-dom@18.3.1(react@18.3.1))(react@18.3.1)':
    dependencies:
      '@radix-ui/primitive': 1.1.3
      '@radix-ui/react-compose-refs': 1.1.2(@types/react@19.1.13)(react@18.3.1)
      '@radix-ui/react-context': 1.1.2(@types/react@19.1.13)(react@18.3.1)
      '@radix-ui/react-primitive': 2.1.3(@types/react-dom@19.1.9(@types/react@19.1.13))(@types/react@19.1.13)(react-dom@18.3.1(react@18.3.1))(react@18.3.1)
      '@radix-ui/react-use-controllable-state': 1.2.2(@types/react@19.1.13)(react@18.3.1)
      '@radix-ui/react-use-previous': 1.1.1(@types/react@19.1.13)(react@18.3.1)
      '@radix-ui/react-use-size': 1.1.1(@types/react@19.1.13)(react@18.3.1)
      react: 18.3.1
      react-dom: 18.3.1(react@18.3.1)
    optionalDependencies:
      '@types/react': 19.1.13
      '@types/react-dom': 19.1.9(@types/react@19.1.13)

  '@radix-ui/react-use-callback-ref@1.1.1(@types/react@19.1.13)(react@18.3.1)':
    dependencies:
      react: 18.3.1
    optionalDependencies:
      '@types/react': 19.1.13

  '@radix-ui/react-use-controllable-state@1.2.2(@types/react@19.1.13)(react@18.3.1)':
    dependencies:
      '@radix-ui/react-use-effect-event': 0.0.2(@types/react@19.1.13)(react@18.3.1)
      '@radix-ui/react-use-layout-effect': 1.1.1(@types/react@19.1.13)(react@18.3.1)
      react: 18.3.1
    optionalDependencies:
      '@types/react': 19.1.13

  '@radix-ui/react-use-effect-event@0.0.2(@types/react@19.1.13)(react@18.3.1)':
    dependencies:
      '@radix-ui/react-use-layout-effect': 1.1.1(@types/react@19.1.13)(react@18.3.1)
      react: 18.3.1
    optionalDependencies:
      '@types/react': 19.1.13

  '@radix-ui/react-use-escape-keydown@1.1.1(@types/react@19.1.13)(react@18.3.1)':
    dependencies:
      '@radix-ui/react-use-callback-ref': 1.1.1(@types/react@19.1.13)(react@18.3.1)
      react: 18.3.1
    optionalDependencies:
      '@types/react': 19.1.13

  '@radix-ui/react-use-layout-effect@1.1.1(@types/react@19.1.13)(react@18.3.1)':
    dependencies:
      react: 18.3.1
    optionalDependencies:
      '@types/react': 19.1.13

  '@radix-ui/react-use-previous@1.1.1(@types/react@19.1.13)(react@18.3.1)':
    dependencies:
      react: 18.3.1
    optionalDependencies:
      '@types/react': 19.1.13

  '@radix-ui/react-use-rect@1.1.1(@types/react@19.1.13)(react@18.3.1)':
    dependencies:
      '@radix-ui/rect': 1.1.1
      react: 18.3.1
    optionalDependencies:
      '@types/react': 19.1.13

  '@radix-ui/react-use-size@1.1.1(@types/react@19.1.13)(react@18.3.1)':
    dependencies:
      '@radix-ui/react-use-layout-effect': 1.1.1(@types/react@19.1.13)(react@18.3.1)
      react: 18.3.1
    optionalDependencies:
      '@types/react': 19.1.13

  '@radix-ui/react-visually-hidden@1.2.3(@types/react-dom@19.1.9(@types/react@19.1.13))(@types/react@19.1.13)(react-dom@18.3.1(react@18.3.1))(react@18.3.1)':
    dependencies:
      '@radix-ui/react-primitive': 2.1.3(@types/react-dom@19.1.9(@types/react@19.1.13))(@types/react@19.1.13)(react-dom@18.3.1(react@18.3.1))(react@18.3.1)
      react: 18.3.1
      react-dom: 18.3.1(react@18.3.1)
    optionalDependencies:
      '@types/react': 19.1.13
      '@types/react-dom': 19.1.9(@types/react@19.1.13)

  '@radix-ui/rect@1.1.1': {}

  '@rolldown/pluginutils@1.0.0-beta.35': {}

  '@rollup/rollup-android-arm-eabi@4.52.0':
    optional: true

  '@rollup/rollup-android-arm64@4.52.0':
    optional: true

  '@rollup/rollup-darwin-arm64@4.52.0':
    optional: true

  '@rollup/rollup-darwin-x64@4.52.0':
    optional: true

  '@rollup/rollup-freebsd-arm64@4.52.0':
    optional: true

  '@rollup/rollup-freebsd-x64@4.52.0':
    optional: true

  '@rollup/rollup-linux-arm-gnueabihf@4.52.0':
    optional: true

  '@rollup/rollup-linux-arm-musleabihf@4.52.0':
    optional: true

  '@rollup/rollup-linux-arm64-gnu@4.52.0':
    optional: true

  '@rollup/rollup-linux-arm64-musl@4.52.0':
    optional: true

  '@rollup/rollup-linux-loong64-gnu@4.52.0':
    optional: true

  '@rollup/rollup-linux-ppc64-gnu@4.52.0':
    optional: true

  '@rollup/rollup-linux-riscv64-gnu@4.52.0':
    optional: true

  '@rollup/rollup-linux-riscv64-musl@4.52.0':
    optional: true

  '@rollup/rollup-linux-s390x-gnu@4.52.0':
    optional: true

  '@rollup/rollup-linux-x64-gnu@4.52.0':
    optional: true

  '@rollup/rollup-linux-x64-musl@4.52.0':
    optional: true

  '@rollup/rollup-openharmony-arm64@4.52.0':
    optional: true

  '@rollup/rollup-win32-arm64-msvc@4.52.0':
    optional: true

  '@rollup/rollup-win32-ia32-msvc@4.52.0':
    optional: true

  '@rollup/rollup-win32-x64-gnu@4.52.0':
    optional: true

  '@rollup/rollup-win32-x64-msvc@4.52.0':
    optional: true

  '@standard-schema/spec@1.0.0': {}

  '@supabase/auth-js@2.71.1':
    dependencies:
      '@supabase/node-fetch': 2.6.15

  '@supabase/functions-js@2.4.6':
    dependencies:
      '@supabase/node-fetch': 2.6.15

  '@supabase/node-fetch@2.6.15':
    dependencies:
      whatwg-url: 5.0.0

  '@supabase/postgrest-js@1.21.4':
    dependencies:
      '@supabase/node-fetch': 2.6.15

  '@supabase/realtime-js@2.15.5':
    dependencies:
      '@supabase/node-fetch': 2.6.15
      '@types/phoenix': 1.6.6
      '@types/ws': 8.18.1
      ws: 8.18.3
    transitivePeerDependencies:
      - bufferutil
      - utf-8-validate

  '@supabase/storage-js@2.12.1':
    dependencies:
      '@supabase/node-fetch': 2.6.15

  '@supabase/supabase-js@2.57.4':
    dependencies:
      '@supabase/auth-js': 2.71.1
      '@supabase/functions-js': 2.4.6
      '@supabase/node-fetch': 2.6.15
      '@supabase/postgrest-js': 1.21.4
      '@supabase/realtime-js': 2.15.5
      '@supabase/storage-js': 2.12.1
    transitivePeerDependencies:
      - bufferutil
      - utf-8-validate

  '@tailwindcss/node@4.1.13':
    dependencies:
      '@jridgewell/remapping': 2.3.5
      enhanced-resolve: 5.18.3
      jiti: 2.5.1
      lightningcss: 1.30.1
      magic-string: 0.30.19
      source-map-js: 1.2.1
      tailwindcss: 4.1.13

  '@tailwindcss/oxide-android-arm64@4.1.13':
    optional: true

  '@tailwindcss/oxide-darwin-arm64@4.1.13':
    optional: true

  '@tailwindcss/oxide-darwin-x64@4.1.13':
    optional: true

  '@tailwindcss/oxide-freebsd-x64@4.1.13':
    optional: true

  '@tailwindcss/oxide-linux-arm-gnueabihf@4.1.13':
    optional: true

  '@tailwindcss/oxide-linux-arm64-gnu@4.1.13':
    optional: true

  '@tailwindcss/oxide-linux-arm64-musl@4.1.13':
    optional: true

  '@tailwindcss/oxide-linux-x64-gnu@4.1.13':
    optional: true

  '@tailwindcss/oxide-linux-x64-musl@4.1.13':
    optional: true

  '@tailwindcss/oxide-wasm32-wasi@4.1.13':
    optional: true

  '@tailwindcss/oxide-win32-arm64-msvc@4.1.13':
    optional: true

  '@tailwindcss/oxide-win32-x64-msvc@4.1.13':
    optional: true

  '@tailwindcss/oxide@4.1.13':
    dependencies:
      detect-libc: 2.1.0
      tar: 7.4.3
    optionalDependencies:
      '@tailwindcss/oxide-android-arm64': 4.1.13
      '@tailwindcss/oxide-darwin-arm64': 4.1.13
      '@tailwindcss/oxide-darwin-x64': 4.1.13
      '@tailwindcss/oxide-freebsd-x64': 4.1.13
      '@tailwindcss/oxide-linux-arm-gnueabihf': 4.1.13
      '@tailwindcss/oxide-linux-arm64-gnu': 4.1.13
      '@tailwindcss/oxide-linux-arm64-musl': 4.1.13
      '@tailwindcss/oxide-linux-x64-gnu': 4.1.13
      '@tailwindcss/oxide-linux-x64-musl': 4.1.13
      '@tailwindcss/oxide-wasm32-wasi': 4.1.13
      '@tailwindcss/oxide-win32-arm64-msvc': 4.1.13
      '@tailwindcss/oxide-win32-x64-msvc': 4.1.13

  '@tailwindcss/vite@4.1.13(vite@7.1.6(@types/node@24.5.2)(jiti@2.5.1)(lightningcss@1.30.1))':
    dependencies:
      '@tailwindcss/node': 4.1.13
      '@tailwindcss/oxide': 4.1.13
      tailwindcss: 4.1.13
      vite: 7.1.6(@types/node@24.5.2)(jiti@2.5.1)(lightningcss@1.30.1)

  '@testing-library/dom@10.4.1':
    dependencies:
      '@babel/code-frame': 7.27.1
      '@babel/runtime': 7.28.4
      '@types/aria-query': 5.0.4
      aria-query: 5.3.0
      dom-accessibility-api: 0.5.16
      lz-string: 1.5.0
      picocolors: 1.1.1
      pretty-format: 27.5.1

  '@testing-library/jest-dom@6.9.1':
    dependencies:
      '@adobe/css-tools': 4.4.4
      aria-query: 5.3.2
      css.escape: 1.5.1
      dom-accessibility-api: 0.6.3
      picocolors: 1.1.1
      redent: 3.0.0

  '@testing-library/react@16.3.0(@testing-library/dom@10.4.1)(@types/react-dom@19.1.9(@types/react@19.1.13))(@types/react@19.1.13)(react-dom@18.3.1(react@18.3.1))(react@18.3.1)':
    dependencies:
      '@babel/runtime': 7.28.4
      '@testing-library/dom': 10.4.1
      react: 18.3.1
      react-dom: 18.3.1(react@18.3.1)
    optionalDependencies:
      '@types/react': 19.1.13
      '@types/react-dom': 19.1.9(@types/react@19.1.13)

  '@testing-library/user-event@14.6.1(@testing-library/dom@10.4.1)':
    dependencies:
      '@testing-library/dom': 10.4.1

  '@types/aria-query@5.0.4': {}

  '@types/babel__core@7.20.5':
    dependencies:
      '@babel/parser': 7.28.4
      '@babel/types': 7.28.4
      '@types/babel__generator': 7.27.0
      '@types/babel__template': 7.4.4
      '@types/babel__traverse': 7.28.0

  '@types/babel__generator@7.27.0':
    dependencies:
      '@babel/types': 7.28.4

  '@types/babel__template@7.4.4':
    dependencies:
      '@babel/parser': 7.28.4
      '@babel/types': 7.28.4

  '@types/babel__traverse@7.28.0':
    dependencies:
      '@babel/types': 7.28.4

  '@types/chai@5.2.3':
    dependencies:
      '@types/deep-eql': 4.0.2
      assertion-error: 2.0.1

  '@types/deep-eql@4.0.2': {}

  '@types/estree@1.0.8': {}

  '@types/json-schema@7.0.15': {}

  '@types/node@20.19.23':
    dependencies:
      undici-types: 6.21.0

  '@types/node@24.5.2':
    dependencies:
      undici-types: 7.12.0

  '@types/phoenix@1.6.6': {}

  '@types/react-dom@19.1.9(@types/react@19.1.13)':
    dependencies:
      '@types/react': 19.1.13

  '@types/react@19.1.13':
    dependencies:
      csstype: 3.1.3

  '@types/statuses@2.0.6': {}

  '@types/whatwg-mimetype@3.0.2': {}

  '@types/ws@8.18.1':
    dependencies:
      '@types/node': 24.5.2

  '@typescript-eslint/eslint-plugin@8.44.0(@typescript-eslint/parser@8.44.0(eslint@9.36.0(jiti@2.5.1))(typescript@5.8.3))(eslint@9.36.0(jiti@2.5.1))(typescript@5.8.3)':
    dependencies:
      '@eslint-community/regexpp': 4.12.1
      '@typescript-eslint/parser': 8.44.0(eslint@9.36.0(jiti@2.5.1))(typescript@5.8.3)
      '@typescript-eslint/scope-manager': 8.44.0
      '@typescript-eslint/type-utils': 8.44.0(eslint@9.36.0(jiti@2.5.1))(typescript@5.8.3)
      '@typescript-eslint/utils': 8.44.0(eslint@9.36.0(jiti@2.5.1))(typescript@5.8.3)
      '@typescript-eslint/visitor-keys': 8.44.0
      eslint: 9.36.0(jiti@2.5.1)
      graphemer: 1.4.0
      ignore: 7.0.5
      natural-compare: 1.4.0
      ts-api-utils: 2.1.0(typescript@5.8.3)
      typescript: 5.8.3
    transitivePeerDependencies:
      - supports-color

  '@typescript-eslint/parser@8.44.0(eslint@9.36.0(jiti@2.5.1))(typescript@5.8.3)':
    dependencies:
      '@typescript-eslint/scope-manager': 8.44.0
      '@typescript-eslint/types': 8.44.0
      '@typescript-eslint/typescript-estree': 8.44.0(typescript@5.8.3)
      '@typescript-eslint/visitor-keys': 8.44.0
      debug: 4.4.3
      eslint: 9.36.0(jiti@2.5.1)
      typescript: 5.8.3
    transitivePeerDependencies:
      - supports-color

  '@typescript-eslint/project-service@8.44.0(typescript@5.8.3)':
    dependencies:
      '@typescript-eslint/tsconfig-utils': 8.44.0(typescript@5.8.3)
      '@typescript-eslint/types': 8.44.0
      debug: 4.4.3
      typescript: 5.8.3
    transitivePeerDependencies:
      - supports-color

  '@typescript-eslint/scope-manager@8.44.0':
    dependencies:
      '@typescript-eslint/types': 8.44.0
      '@typescript-eslint/visitor-keys': 8.44.0

  '@typescript-eslint/tsconfig-utils@8.44.0(typescript@5.8.3)':
    dependencies:
      typescript: 5.8.3

  '@typescript-eslint/type-utils@8.44.0(eslint@9.36.0(jiti@2.5.1))(typescript@5.8.3)':
    dependencies:
      '@typescript-eslint/types': 8.44.0
      '@typescript-eslint/typescript-estree': 8.44.0(typescript@5.8.3)
      '@typescript-eslint/utils': 8.44.0(eslint@9.36.0(jiti@2.5.1))(typescript@5.8.3)
      debug: 4.4.3
      eslint: 9.36.0(jiti@2.5.1)
      ts-api-utils: 2.1.0(typescript@5.8.3)
      typescript: 5.8.3
    transitivePeerDependencies:
      - supports-color

  '@typescript-eslint/types@8.44.0': {}

  '@typescript-eslint/typescript-estree@8.44.0(typescript@5.8.3)':
    dependencies:
      '@typescript-eslint/project-service': 8.44.0(typescript@5.8.3)
      '@typescript-eslint/tsconfig-utils': 8.44.0(typescript@5.8.3)
      '@typescript-eslint/types': 8.44.0
      '@typescript-eslint/visitor-keys': 8.44.0
      debug: 4.4.3
      fast-glob: 3.3.3
      is-glob: 4.0.3
      minimatch: 9.0.5
      semver: 7.7.2
      ts-api-utils: 2.1.0(typescript@5.8.3)
      typescript: 5.8.3
    transitivePeerDependencies:
      - supports-color

  '@typescript-eslint/utils@8.44.0(eslint@9.36.0(jiti@2.5.1))(typescript@5.8.3)':
    dependencies:
      '@eslint-community/eslint-utils': 4.9.0(eslint@9.36.0(jiti@2.5.1))
      '@typescript-eslint/scope-manager': 8.44.0
      '@typescript-eslint/types': 8.44.0
      '@typescript-eslint/typescript-estree': 8.44.0(typescript@5.8.3)
      eslint: 9.36.0(jiti@2.5.1)
      typescript: 5.8.3
    transitivePeerDependencies:
      - supports-color

  '@typescript-eslint/visitor-keys@8.44.0':
    dependencies:
      '@typescript-eslint/types': 8.44.0
      eslint-visitor-keys: 4.2.1

  '@vitejs/plugin-react@5.0.3(vite@7.1.6(@types/node@24.5.2)(jiti@2.5.1)(lightningcss@1.30.1))':
    dependencies:
      '@babel/core': 7.28.4
      '@babel/plugin-transform-react-jsx-self': 7.27.1(@babel/core@7.28.4)
      '@babel/plugin-transform-react-jsx-source': 7.27.1(@babel/core@7.28.4)
      '@rolldown/pluginutils': 1.0.0-beta.35
      '@types/babel__core': 7.20.5
      react-refresh: 0.17.0
      vite: 7.1.6(@types/node@24.5.2)(jiti@2.5.1)(lightningcss@1.30.1)
    transitivePeerDependencies:
      - supports-color

  '@vitest/expect@4.0.1':
    dependencies:
      '@standard-schema/spec': 1.0.0
      '@types/chai': 5.2.3
      '@vitest/spy': 4.0.1
      '@vitest/utils': 4.0.1
      chai: 6.2.0
      tinyrainbow: 3.0.3

  '@vitest/mocker@4.0.1(msw@2.11.6(@types/node@24.5.2)(typescript@5.8.3))(vite@7.1.6(@types/node@24.5.2)(jiti@2.5.1)(lightningcss@1.30.1))':
    dependencies:
      '@vitest/spy': 4.0.1
      estree-walker: 3.0.3
      magic-string: 0.30.19
    optionalDependencies:
      msw: 2.11.6(@types/node@24.5.2)(typescript@5.8.3)
      vite: 7.1.6(@types/node@24.5.2)(jiti@2.5.1)(lightningcss@1.30.1)

  '@vitest/pretty-format@4.0.1':
    dependencies:
      tinyrainbow: 3.0.3

  '@vitest/runner@4.0.1':
    dependencies:
      '@vitest/utils': 4.0.1
      pathe: 2.0.3

  '@vitest/snapshot@4.0.1':
    dependencies:
      '@vitest/pretty-format': 4.0.1
      magic-string: 0.30.19
      pathe: 2.0.3

  '@vitest/spy@4.0.1': {}

  '@vitest/ui@4.0.1(vitest@4.0.1)':
    dependencies:
      '@vitest/utils': 4.0.1
      fflate: 0.8.2
      flatted: 3.3.3
      pathe: 2.0.3
      sirv: 3.0.2
      tinyglobby: 0.2.15
      tinyrainbow: 3.0.3
      vitest: 4.0.1(@types/node@24.5.2)(@vitest/ui@4.0.1)(happy-dom@20.0.8)(jiti@2.5.1)(lightningcss@1.30.1)(msw@2.11.6(@types/node@24.5.2)(typescript@5.8.3))

  '@vitest/utils@4.0.1':
    dependencies:
      '@vitest/pretty-format': 4.0.1
      tinyrainbow: 3.0.3

  acorn-jsx@5.3.2(acorn@8.15.0):
    dependencies:
      acorn: 8.15.0

  acorn@8.15.0: {}

  ajv@6.12.6:
    dependencies:
      fast-deep-equal: 3.1.3
      fast-json-stable-stringify: 2.1.0
      json-schema-traverse: 0.4.1
      uri-js: 4.4.1

  ansi-regex@5.0.1: {}

  ansi-styles@4.3.0:
    dependencies:
      color-convert: 2.0.1

  ansi-styles@5.2.0: {}

  argparse@2.0.1: {}

  aria-hidden@1.2.6:
    dependencies:
      tslib: 2.8.1

  aria-query@5.3.0:
    dependencies:
      dequal: 2.0.3

  aria-query@5.3.2: {}

  assertion-error@2.0.1: {}

  astronomia@4.2.0: {}

  autoprefixer@10.4.21(postcss@8.5.6):
    dependencies:
      browserslist: 4.26.2
      caniuse-lite: 1.0.30001743
      fraction.js: 4.3.7
      normalize-range: 0.1.2
      picocolors: 1.1.1
      postcss: 8.5.6
      postcss-value-parser: 4.2.0

  balanced-match@1.0.2: {}

  baseline-browser-mapping@2.8.6: {}

  brace-expansion@1.1.12:
    dependencies:
      balanced-match: 1.0.2
      concat-map: 0.0.1

  brace-expansion@2.0.2:
    dependencies:
      balanced-match: 1.0.2

  braces@3.0.3:
    dependencies:
      fill-range: 7.1.1

  browserslist@4.26.2:
    dependencies:
      baseline-browser-mapping: 2.8.6
      caniuse-lite: 1.0.30001743
      electron-to-chromium: 1.5.222
      node-releases: 2.0.21
      update-browserslist-db: 1.1.3(browserslist@4.26.2)

  caldate@2.0.5:
    dependencies:
      moment-timezone: 0.5.48

  callsites@3.1.0: {}

  caniuse-lite@1.0.30001743: {}

  chai@6.2.0: {}

  chalk@4.1.2:
    dependencies:
      ansi-styles: 4.3.0
      supports-color: 7.2.0

  chownr@3.0.0: {}

  class-variance-authority@0.7.1:
    dependencies:
      clsx: 2.1.1

  cli-width@4.1.0: {}

  cliui@8.0.1:
    dependencies:
      string-width: 4.2.3
      strip-ansi: 6.0.1
      wrap-ansi: 7.0.0

  clsx@2.1.1: {}

  cmdk@1.1.1(@types/react-dom@19.1.9(@types/react@19.1.13))(@types/react@19.1.13)(react-dom@18.3.1(react@18.3.1))(react@18.3.1):
    dependencies:
      '@radix-ui/react-compose-refs': 1.1.2(@types/react@19.1.13)(react@18.3.1)
      '@radix-ui/react-dialog': 1.1.15(@types/react-dom@19.1.9(@types/react@19.1.13))(@types/react@19.1.13)(react-dom@18.3.1(react@18.3.1))(react@18.3.1)
      '@radix-ui/react-id': 1.1.1(@types/react@19.1.13)(react@18.3.1)
      '@radix-ui/react-primitive': 2.1.3(@types/react-dom@19.1.9(@types/react@19.1.13))(@types/react@19.1.13)(react-dom@18.3.1(react@18.3.1))(react@18.3.1)
      react: 18.3.1
      react-dom: 18.3.1(react@18.3.1)
    transitivePeerDependencies:
      - '@types/react'
      - '@types/react-dom'

  color-convert@2.0.1:
    dependencies:
      color-name: 1.1.4

  color-name@1.1.4: {}

  concat-map@0.0.1: {}

  convert-source-map@2.0.0: {}

  cookie@1.0.2: {}

  cross-spawn@7.0.6:
    dependencies:
      path-key: 3.1.1
      shebang-command: 2.0.0
      which: 2.0.2

  css.escape@1.5.1: {}

  csstype@3.1.3: {}

  date-bengali-revised@2.0.2: {}

  date-chinese@2.1.4:
    dependencies:
      astronomia: 4.2.0

  date-easter@1.0.3: {}

  date-fns@4.1.0: {}

  date-holidays-parser@3.4.7:
    dependencies:
      astronomia: 4.2.0
      caldate: 2.0.5
      date-bengali-revised: 2.0.2
      date-chinese: 2.1.4
      date-easter: 1.0.3
      deepmerge: 4.3.1
      jalaali-js: 1.2.8
      moment-timezone: 0.5.48

  date-holidays@3.26.1:
    dependencies:
      date-holidays-parser: 3.4.7
      js-yaml: 4.1.0
      lodash: 4.17.21
      prepin: 1.0.3

  debug@4.4.3:
    dependencies:
      ms: 2.1.3

  deep-is@0.1.4: {}

  deepmerge@4.3.1: {}

  dequal@2.0.3: {}

  detect-libc@2.1.0: {}

  detect-node-es@1.1.0: {}

  dom-accessibility-api@0.5.16: {}

  dom-accessibility-api@0.6.3: {}

  dom-walk@0.1.2: {}

  electron-to-chromium@1.5.222: {}

  emoji-regex@8.0.0: {}

  enhanced-resolve@5.18.3:
    dependencies:
      graceful-fs: 4.2.11
      tapable: 2.2.3

  es-module-lexer@1.7.0: {}

  esbuild@0.25.10:
    optionalDependencies:
      '@esbuild/aix-ppc64': 0.25.10
      '@esbuild/android-arm': 0.25.10
      '@esbuild/android-arm64': 0.25.10
      '@esbuild/android-x64': 0.25.10
      '@esbuild/darwin-arm64': 0.25.10
      '@esbuild/darwin-x64': 0.25.10
      '@esbuild/freebsd-arm64': 0.25.10
      '@esbuild/freebsd-x64': 0.25.10
      '@esbuild/linux-arm': 0.25.10
      '@esbuild/linux-arm64': 0.25.10
      '@esbuild/linux-ia32': 0.25.10
      '@esbuild/linux-loong64': 0.25.10
      '@esbuild/linux-mips64el': 0.25.10
      '@esbuild/linux-ppc64': 0.25.10
      '@esbuild/linux-riscv64': 0.25.10
      '@esbuild/linux-s390x': 0.25.10
      '@esbuild/linux-x64': 0.25.10
      '@esbuild/netbsd-arm64': 0.25.10
      '@esbuild/netbsd-x64': 0.25.10
      '@esbuild/openbsd-arm64': 0.25.10
      '@esbuild/openbsd-x64': 0.25.10
      '@esbuild/openharmony-arm64': 0.25.10
      '@esbuild/sunos-x64': 0.25.10
      '@esbuild/win32-arm64': 0.25.10
      '@esbuild/win32-ia32': 0.25.10
      '@esbuild/win32-x64': 0.25.10

  escalade@3.2.0: {}

  escape-string-regexp@4.0.0: {}

  eslint-plugin-react-hooks@5.2.0(eslint@9.36.0(jiti@2.5.1)):
    dependencies:
      eslint: 9.36.0(jiti@2.5.1)

  eslint-plugin-react-refresh@0.4.20(eslint@9.36.0(jiti@2.5.1)):
    dependencies:
      eslint: 9.36.0(jiti@2.5.1)

  eslint-scope@8.4.0:
    dependencies:
      esrecurse: 4.3.0
      estraverse: 5.3.0

  eslint-visitor-keys@3.4.3: {}

  eslint-visitor-keys@4.2.1: {}

  eslint@9.36.0(jiti@2.5.1):
    dependencies:
      '@eslint-community/eslint-utils': 4.9.0(eslint@9.36.0(jiti@2.5.1))
      '@eslint-community/regexpp': 4.12.1
      '@eslint/config-array': 0.21.0
      '@eslint/config-helpers': 0.3.1
      '@eslint/core': 0.15.2
      '@eslint/eslintrc': 3.3.1
      '@eslint/js': 9.36.0
      '@eslint/plugin-kit': 0.3.5
      '@humanfs/node': 0.16.7
      '@humanwhocodes/module-importer': 1.0.1
      '@humanwhocodes/retry': 0.4.3
      '@types/estree': 1.0.8
      '@types/json-schema': 7.0.15
      ajv: 6.12.6
      chalk: 4.1.2
      cross-spawn: 7.0.6
      debug: 4.4.3
      escape-string-regexp: 4.0.0
      eslint-scope: 8.4.0
      eslint-visitor-keys: 4.2.1
      espree: 10.4.0
      esquery: 1.6.0
      esutils: 2.0.3
      fast-deep-equal: 3.1.3
      file-entry-cache: 8.0.0
      find-up: 5.0.0
      glob-parent: 6.0.2
      ignore: 5.3.2
      imurmurhash: 0.1.4
      is-glob: 4.0.3
      json-stable-stringify-without-jsonify: 1.0.1
      lodash.merge: 4.6.2
      minimatch: 3.1.2
      natural-compare: 1.4.0
      optionator: 0.9.4
    optionalDependencies:
      jiti: 2.5.1
    transitivePeerDependencies:
      - supports-color

  espree@10.4.0:
    dependencies:
      acorn: 8.15.0
      acorn-jsx: 5.3.2(acorn@8.15.0)
      eslint-visitor-keys: 4.2.1

  esquery@1.6.0:
    dependencies:
      estraverse: 5.3.0

  esrecurse@4.3.0:
    dependencies:
      estraverse: 5.3.0

  estraverse@5.3.0: {}

  estree-walker@3.0.3:
    dependencies:
      '@types/estree': 1.0.8

  esutils@2.0.3: {}

  expect-type@1.2.2: {}

  fast-deep-equal@3.1.3: {}

  fast-glob@3.3.3:
    dependencies:
      '@nodelib/fs.stat': 2.0.5
      '@nodelib/fs.walk': 1.2.8
      glob-parent: 5.1.2
      merge2: 1.4.1
      micromatch: 4.0.8

  fast-json-stable-stringify@2.1.0: {}

  fast-levenshtein@2.0.6: {}

  fastq@1.19.1:
    dependencies:
      reusify: 1.1.0

  fdir@6.5.0(picomatch@4.0.3):
    optionalDependencies:
      picomatch: 4.0.3

  fflate@0.8.2: {}

  file-entry-cache@8.0.0:
    dependencies:
      flat-cache: 4.0.1

  fill-range@7.1.1:
    dependencies:
      to-regex-range: 5.0.1

  find-up@5.0.0:
    dependencies:
      locate-path: 6.0.0
      path-exists: 4.0.0

  flat-cache@4.0.1:
    dependencies:
      flatted: 3.3.3
      keyv: 4.5.4

  flatted@3.3.3: {}

  fraction.js@4.3.7: {}

  fsevents@2.3.3:
    optional: true

  gensync@1.0.0-beta.2: {}

  get-caller-file@2.0.5: {}

  get-nonce@1.0.1: {}

  glob-parent@5.1.2:
    dependencies:
      is-glob: 4.0.3

  glob-parent@6.0.2:
    dependencies:
      is-glob: 4.0.3

  global@4.4.0:
    dependencies:
      min-document: 2.19.0
      process: 0.11.10

  globals@14.0.0: {}

  globals@16.4.0: {}

  graceful-fs@4.2.11: {}

  graphemer@1.4.0: {}

  graphql@16.11.0: {}

  happy-dom@20.0.8:
    dependencies:
      '@types/node': 20.19.23
      '@types/whatwg-mimetype': 3.0.2
      whatwg-mimetype: 3.0.0

  has-flag@4.0.0: {}

  headers-polyfill@4.0.3: {}

  ignore@5.3.2: {}

  ignore@7.0.5: {}

  import-fresh@3.3.1:
    dependencies:
      parent-module: 1.0.1
      resolve-from: 4.0.0

  imurmurhash@0.1.4: {}

  indent-string@4.0.0: {}

  is-extglob@2.1.1: {}

  is-fullwidth-code-point@3.0.0: {}

  is-glob@4.0.3:
    dependencies:
      is-extglob: 2.1.1

  is-node-process@1.2.0: {}

  is-number@7.0.0: {}

  isexe@2.0.0: {}

  jalaali-js@1.2.8: {}

  jiti@2.5.1: {}

  js-tokens@4.0.0: {}

  js-yaml@4.1.0:
    dependencies:
      argparse: 2.0.1

  jsesc@3.1.0: {}

  json-buffer@3.0.1: {}

  json-schema-traverse@0.4.1: {}

  json-stable-stringify-without-jsonify@1.0.1: {}

  json5@2.2.3: {}

  keyv@4.5.4:
    dependencies:
      json-buffer: 3.0.1

  levn@0.4.1:
    dependencies:
      prelude-ls: 1.2.1
      type-check: 0.4.0

  lightningcss-darwin-arm64@1.30.1:
    optional: true

  lightningcss-darwin-x64@1.30.1:
    optional: true

  lightningcss-freebsd-x64@1.30.1:
    optional: true

  lightningcss-linux-arm-gnueabihf@1.30.1:
    optional: true

  lightningcss-linux-arm64-gnu@1.30.1:
    optional: true

  lightningcss-linux-arm64-musl@1.30.1:
    optional: true

  lightningcss-linux-x64-gnu@1.30.1:
    optional: true

  lightningcss-linux-x64-musl@1.30.1:
    optional: true

  lightningcss-win32-arm64-msvc@1.30.1:
    optional: true

  lightningcss-win32-x64-msvc@1.30.1:
    optional: true

  lightningcss@1.30.1:
    dependencies:
      detect-libc: 2.1.0
    optionalDependencies:
      lightningcss-darwin-arm64: 1.30.1
      lightningcss-darwin-x64: 1.30.1
      lightningcss-freebsd-x64: 1.30.1
      lightningcss-linux-arm-gnueabihf: 1.30.1
      lightningcss-linux-arm64-gnu: 1.30.1
      lightningcss-linux-arm64-musl: 1.30.1
      lightningcss-linux-x64-gnu: 1.30.1
      lightningcss-linux-x64-musl: 1.30.1
      lightningcss-win32-arm64-msvc: 1.30.1
      lightningcss-win32-x64-msvc: 1.30.1

  locate-path@6.0.0:
    dependencies:
      p-locate: 5.0.0

  lodash.merge@4.6.2: {}

  lodash@4.17.21: {}

  loose-envify@1.4.0:
    dependencies:
      js-tokens: 4.0.0

  lru-cache@5.1.1:
    dependencies:
      yallist: 3.1.1

  lucide-react@0.544.0(react@18.3.1):
    dependencies:
      react: 18.3.1

  lz-string@1.5.0: {}

  magic-string@0.30.19:
    dependencies:
      '@jridgewell/sourcemap-codec': 1.5.5

  merge2@1.4.1: {}

  micromatch@4.0.8:
    dependencies:
      braces: 3.0.3
      picomatch: 2.3.1

  min-document@2.19.0:
    dependencies:
      dom-walk: 0.1.2

  min-indent@1.0.1: {}

  minimatch@3.1.2:
    dependencies:
      brace-expansion: 1.1.12

  minimatch@9.0.5:
    dependencies:
      brace-expansion: 2.0.2

  minipass@7.1.2: {}

  minizlib@3.0.2:
    dependencies:
      minipass: 7.1.2

  mkdirp@3.0.1: {}

  moment-timezone@0.5.48:
    dependencies:
      moment: 2.30.1

  moment@2.30.1: {}

  mrmime@2.0.1: {}

  ms@2.1.3: {}

  msw@2.11.6(@types/node@24.5.2)(typescript@5.8.3):
    dependencies:
      '@inquirer/confirm': 5.1.19(@types/node@24.5.2)
      '@mswjs/interceptors': 0.40.0
      '@open-draft/deferred-promise': 2.2.0
      '@types/statuses': 2.0.6
      cookie: 1.0.2
      graphql: 16.11.0
      headers-polyfill: 4.0.3
      is-node-process: 1.2.0
      outvariant: 1.4.3
      path-to-regexp: 6.3.0
      picocolors: 1.1.1
      rettime: 0.7.0
      statuses: 2.0.2
      strict-event-emitter: 0.5.1
      tough-cookie: 6.0.0
      type-fest: 4.41.0
      until-async: 3.0.2
      yargs: 17.7.2
    optionalDependencies:
      typescript: 5.8.3
    transitivePeerDependencies:
      - '@types/node'

  mute-stream@2.0.0: {}

  nanoid@3.3.11: {}

  natural-compare@1.4.0: {}

  node-releases@2.0.21: {}

  normalize-range@0.1.2: {}

  optionator@0.9.4:
    dependencies:
      deep-is: 0.1.4
      fast-levenshtein: 2.0.6
      levn: 0.4.1
      prelude-ls: 1.2.1
      type-check: 0.4.0
      word-wrap: 1.2.5

  outvariant@1.4.3: {}

  p-limit@3.1.0:
    dependencies:
      yocto-queue: 0.1.0

  p-locate@5.0.0:
    dependencies:
      p-limit: 3.1.0

  parent-module@1.0.1:
    dependencies:
      callsites: 3.1.0

  path-exists@4.0.0: {}

  path-key@3.1.1: {}

  path-to-regexp@6.3.0: {}

  pathe@2.0.3: {}

  picocolors@1.1.1: {}

  picomatch@2.3.1: {}

  picomatch@4.0.3: {}

  pnpm@10.17.0: {}

  postcss-value-parser@4.2.0: {}

  postcss@8.5.6:
    dependencies:
      nanoid: 3.3.11
      picocolors: 1.1.1
      source-map-js: 1.2.1

  prelude-ls@1.2.1: {}

  prepin@1.0.3: {}

  pretty-format@27.5.1:
    dependencies:
      ansi-regex: 5.0.1
      ansi-styles: 5.2.0
      react-is: 17.0.2

  process@0.11.10: {}

  punycode@2.3.1: {}

  queue-microtask@1.2.3: {}

  react-dom@18.3.1(react@18.3.1):
    dependencies:
      loose-envify: 1.4.0
      react: 18.3.1
      scheduler: 0.23.2

  react-hook-form@7.63.0(react@18.3.1):
    dependencies:
      react: 18.3.1

  react-is@17.0.2: {}

  react-refresh@0.17.0: {}

  react-remove-scroll-bar@2.3.8(@types/react@19.1.13)(react@18.3.1):
    dependencies:
      react: 18.3.1
      react-style-singleton: 2.2.3(@types/react@19.1.13)(react@18.3.1)
      tslib: 2.8.1
    optionalDependencies:
      '@types/react': 19.1.13

  react-remove-scroll@2.7.1(@types/react@19.1.13)(react@18.3.1):
    dependencies:
      react: 18.3.1
      react-remove-scroll-bar: 2.3.8(@types/react@19.1.13)(react@18.3.1)
      react-style-singleton: 2.2.3(@types/react@19.1.13)(react@18.3.1)
      tslib: 2.8.1
      use-callback-ref: 1.3.3(@types/react@19.1.13)(react@18.3.1)
      use-sidecar: 1.1.3(@types/react@19.1.13)(react@18.3.1)
    optionalDependencies:
      '@types/react': 19.1.13

  react-router-dom@7.9.1(react-dom@18.3.1(react@18.3.1))(react@18.3.1):
    dependencies:
      react: 18.3.1
      react-dom: 18.3.1(react@18.3.1)
      react-router: 7.9.1(react-dom@18.3.1(react@18.3.1))(react@18.3.1)

  react-router@7.9.1(react-dom@18.3.1(react@18.3.1))(react@18.3.1):
    dependencies:
      cookie: 1.0.2
      react: 18.3.1
      set-cookie-parser: 2.7.1
    optionalDependencies:
      react-dom: 18.3.1(react@18.3.1)

  react-style-singleton@2.2.3(@types/react@19.1.13)(react@18.3.1):
    dependencies:
      get-nonce: 1.0.1
      react: 18.3.1
      tslib: 2.8.1
    optionalDependencies:
      '@types/react': 19.1.13

  react@18.3.1:
    dependencies:
      loose-envify: 1.4.0

  redent@3.0.0:
    dependencies:
      indent-string: 4.0.0
      strip-indent: 3.0.0

  require-directory@2.1.1: {}

  resolve-from@4.0.0: {}

  rettime@0.7.0: {}

  reusify@1.1.0: {}

  rollup@4.52.0:
    dependencies:
      '@types/estree': 1.0.8
    optionalDependencies:
      '@rollup/rollup-android-arm-eabi': 4.52.0
      '@rollup/rollup-android-arm64': 4.52.0
      '@rollup/rollup-darwin-arm64': 4.52.0
      '@rollup/rollup-darwin-x64': 4.52.0
      '@rollup/rollup-freebsd-arm64': 4.52.0
      '@rollup/rollup-freebsd-x64': 4.52.0
      '@rollup/rollup-linux-arm-gnueabihf': 4.52.0
      '@rollup/rollup-linux-arm-musleabihf': 4.52.0
      '@rollup/rollup-linux-arm64-gnu': 4.52.0
      '@rollup/rollup-linux-arm64-musl': 4.52.0
      '@rollup/rollup-linux-loong64-gnu': 4.52.0
      '@rollup/rollup-linux-ppc64-gnu': 4.52.0
      '@rollup/rollup-linux-riscv64-gnu': 4.52.0
      '@rollup/rollup-linux-riscv64-musl': 4.52.0
      '@rollup/rollup-linux-s390x-gnu': 4.52.0
      '@rollup/rollup-linux-x64-gnu': 4.52.0
      '@rollup/rollup-linux-x64-musl': 4.52.0
      '@rollup/rollup-openharmony-arm64': 4.52.0
      '@rollup/rollup-win32-arm64-msvc': 4.52.0
      '@rollup/rollup-win32-ia32-msvc': 4.52.0
      '@rollup/rollup-win32-x64-gnu': 4.52.0
      '@rollup/rollup-win32-x64-msvc': 4.52.0
      fsevents: 2.3.3

  run-parallel@1.2.0:
    dependencies:
      queue-microtask: 1.2.3

  scheduler@0.23.2:
    dependencies:
      loose-envify: 1.4.0

  semver@6.3.1: {}

  semver@7.7.2: {}

  set-cookie-parser@2.7.1: {}

  shebang-command@2.0.0:
    dependencies:
      shebang-regex: 3.0.0

  shebang-regex@3.0.0: {}

  siginfo@2.0.0: {}

  signal-exit@4.1.0: {}

  sirv@3.0.2:
    dependencies:
      '@polka/url': 1.0.0-next.29
      mrmime: 2.0.1
      totalist: 3.0.1

  source-map-js@1.2.1: {}

  stackback@0.0.2: {}

  statuses@2.0.2: {}

  std-env@3.10.0: {}

  strict-event-emitter@0.5.1: {}

  string-width@4.2.3:
    dependencies:
      emoji-regex: 8.0.0
      is-fullwidth-code-point: 3.0.0
      strip-ansi: 6.0.1

  strip-ansi@6.0.1:
    dependencies:
      ansi-regex: 5.0.1

  strip-indent@3.0.0:
    dependencies:
      min-indent: 1.0.1

  strip-json-comments@3.1.1: {}

  supports-color@7.2.0:
    dependencies:
      has-flag: 4.0.0

  tailwind-merge@3.3.1: {}

  tailwindcss@4.1.13: {}

  tapable@2.2.3: {}

  tar@7.4.3:
    dependencies:
      '@isaacs/fs-minipass': 4.0.1
      chownr: 3.0.0
      minipass: 7.1.2
      minizlib: 3.0.2
      mkdirp: 3.0.1
      yallist: 5.0.0

  tinybench@2.9.0: {}

  tinyexec@0.3.2: {}

  tinyglobby@0.2.15:
    dependencies:
      fdir: 6.5.0(picomatch@4.0.3)
      picomatch: 4.0.3

  tinyrainbow@3.0.3: {}

  tldts-core@7.0.17: {}

  tldts@7.0.17:
    dependencies:
      tldts-core: 7.0.17

  to-regex-range@5.0.1:
    dependencies:
      is-number: 7.0.0

  totalist@3.0.1: {}

  tough-cookie@6.0.0:
    dependencies:
      tldts: 7.0.17

  tr46@0.0.3: {}

  ts-api-utils@2.1.0(typescript@5.8.3):
    dependencies:
      typescript: 5.8.3

  tslib@2.8.1: {}

  tw-animate-css@1.3.8: {}

  type-check@0.4.0:
    dependencies:
      prelude-ls: 1.2.1

  type-fest@4.41.0: {}

  typescript-eslint@8.44.0(eslint@9.36.0(jiti@2.5.1))(typescript@5.8.3):
    dependencies:
      '@typescript-eslint/eslint-plugin': 8.44.0(@typescript-eslint/parser@8.44.0(eslint@9.36.0(jiti@2.5.1))(typescript@5.8.3))(eslint@9.36.0(jiti@2.5.1))(typescript@5.8.3)
      '@typescript-eslint/parser': 8.44.0(eslint@9.36.0(jiti@2.5.1))(typescript@5.8.3)
      '@typescript-eslint/typescript-estree': 8.44.0(typescript@5.8.3)
      '@typescript-eslint/utils': 8.44.0(eslint@9.36.0(jiti@2.5.1))(typescript@5.8.3)
      eslint: 9.36.0(jiti@2.5.1)
      typescript: 5.8.3
    transitivePeerDependencies:
      - supports-color

  typescript@5.8.3: {}

  undici-types@6.21.0: {}

  undici-types@7.12.0: {}

  until-async@3.0.2: {}

  update-browserslist-db@1.1.3(browserslist@4.26.2):
    dependencies:
      browserslist: 4.26.2
      escalade: 3.2.0
      picocolors: 1.1.1

  uri-js@4.4.1:
    dependencies:
      punycode: 2.3.1

  use-callback-ref@1.3.3(@types/react@19.1.13)(react@18.3.1):
    dependencies:
      react: 18.3.1
      tslib: 2.8.1
    optionalDependencies:
      '@types/react': 19.1.13

  use-sidecar@1.1.3(@types/react@19.1.13)(react@18.3.1):
    dependencies:
      detect-node-es: 1.1.0
      react: 18.3.1
      tslib: 2.8.1
    optionalDependencies:
      '@types/react': 19.1.13

  vite@7.1.6(@types/node@24.5.2)(jiti@2.5.1)(lightningcss@1.30.1):
    dependencies:
      esbuild: 0.25.10
      fdir: 6.5.0(picomatch@4.0.3)
      picomatch: 4.0.3
      postcss: 8.5.6
      rollup: 4.52.0
      tinyglobby: 0.2.15
    optionalDependencies:
      '@types/node': 24.5.2
      fsevents: 2.3.3
      jiti: 2.5.1
      lightningcss: 1.30.1

  vitest@4.0.1(@types/node@24.5.2)(@vitest/ui@4.0.1)(happy-dom@20.0.8)(jiti@2.5.1)(lightningcss@1.30.1)(msw@2.11.6(@types/node@24.5.2)(typescript@5.8.3)):
    dependencies:
      '@vitest/expect': 4.0.1
      '@vitest/mocker': 4.0.1(msw@2.11.6(@types/node@24.5.2)(typescript@5.8.3))(vite@7.1.6(@types/node@24.5.2)(jiti@2.5.1)(lightningcss@1.30.1))
      '@vitest/pretty-format': 4.0.1
      '@vitest/runner': 4.0.1
      '@vitest/snapshot': 4.0.1
      '@vitest/spy': 4.0.1
      '@vitest/utils': 4.0.1
      debug: 4.4.3
      es-module-lexer: 1.7.0
      expect-type: 1.2.2
      magic-string: 0.30.19
      pathe: 2.0.3
      picomatch: 4.0.3
      std-env: 3.10.0
      tinybench: 2.9.0
      tinyexec: 0.3.2
      tinyglobby: 0.2.15
      tinyrainbow: 3.0.3
      vite: 7.1.6(@types/node@24.5.2)(jiti@2.5.1)(lightningcss@1.30.1)
      why-is-node-running: 2.3.0
    optionalDependencies:
      '@types/node': 24.5.2
      '@vitest/ui': 4.0.1(vitest@4.0.1)
      happy-dom: 20.0.8
    transitivePeerDependencies:
      - jiti
      - less
      - lightningcss
      - msw
      - sass
      - sass-embedded
      - stylus
      - sugarss
      - supports-color
      - terser
      - tsx
      - yaml

  webidl-conversions@3.0.1: {}

  whatwg-mimetype@3.0.0: {}

  whatwg-url@5.0.0:
    dependencies:
      tr46: 0.0.3
      webidl-conversions: 3.0.1

  which@2.0.2:
    dependencies:
      isexe: 2.0.0

  why-is-node-running@2.3.0:
    dependencies:
      siginfo: 2.0.0
      stackback: 0.0.2

  word-wrap@1.2.5: {}

  wrap-ansi@6.2.0:
    dependencies:
      ansi-styles: 4.3.0
      string-width: 4.2.3
      strip-ansi: 6.0.1

  wrap-ansi@7.0.0:
    dependencies:
      ansi-styles: 4.3.0
      string-width: 4.2.3
      strip-ansi: 6.0.1

  ws@8.18.3: {}

  y18n@5.0.8: {}

  yallist@3.1.1: {}

  yallist@5.0.0: {}

  yargs-parser@21.1.1: {}

  yargs@17.7.2:
    dependencies:
      cliui: 8.0.1
      escalade: 3.2.0
      get-caller-file: 2.0.5
      require-directory: 2.1.1
      string-width: 4.2.3
      y18n: 5.0.8
      yargs-parser: 21.1.1

  yocto-queue@0.1.0: {}

  yoctocolors-cjs@2.1.3: {}

  zod@4.1.11: {}<|MERGE_RESOLUTION|>--- conflicted
+++ resolved
@@ -8,18 +8,9 @@
 
   .:
     dependencies:
-      '@2toad/profanity':
-        specifier: ^3.2.0
-        version: 3.2.0
-      '@radix-ui/react-accordion':
-        specifier: ^1.2.12
-        version: 1.2.12(@types/react-dom@19.1.9(@types/react@19.1.13))(@types/react@19.1.13)(react-dom@18.3.1(react@18.3.1))(react@18.3.1)
       '@radix-ui/react-dialog':
         specifier: ^1.1.15
         version: 1.1.15(@types/react-dom@19.1.9(@types/react@19.1.13))(@types/react@19.1.13)(react-dom@18.3.1(react@18.3.1))(react@18.3.1)
-      '@radix-ui/react-dropdown-menu':
-        specifier: ^2.1.16
-        version: 2.1.16(@types/react-dom@19.1.9(@types/react@19.1.13))(@types/react@19.1.13)(react-dom@18.3.1(react@18.3.1))(react@18.3.1)
       '@radix-ui/react-label':
         specifier: ^2.1.7
         version: 2.1.7(@types/react-dom@19.1.9(@types/react@19.1.13))(@types/react@19.1.13)(react-dom@18.3.1(react@18.3.1))(react@18.3.1)
@@ -32,9 +23,6 @@
       '@radix-ui/react-slot':
         specifier: ^1.2.3
         version: 1.2.3(@types/react@19.1.13)(react@18.3.1)
-      '@radix-ui/react-switch':
-        specifier: ^1.2.6
-        version: 1.2.6(@types/react-dom@19.1.9(@types/react@19.1.13))(@types/react@19.1.13)(react-dom@18.3.1(react@18.3.1))(react@18.3.1)
       '@supabase/supabase-js':
         specifier: ^2.57.4
         version: 2.57.4
@@ -50,9 +38,6 @@
       cmdk:
         specifier: ^1.1.1
         version: 1.1.1(@types/react-dom@19.1.9(@types/react@19.1.13))(@types/react@19.1.13)(react-dom@18.3.1(react@18.3.1))(react@18.3.1)
-      date-fns:
-        specifier: ^4.1.0
-        version: 4.1.0
       date-holidays:
         specifier: ^3.26.1
         version: 3.26.1
@@ -153,14 +138,8 @@
 
 packages:
 
-<<<<<<< HEAD
-  '@2toad/profanity@3.2.0':
-    resolution: {integrity: sha512-1wF0F9SXBS8zsn74ZyDKhClSH+5Tupycq2F1x34+/1YKhrq49ejs+imH8/YIS/JwXoj2oUY+KTpoyOxJeNA2mQ==}
-    engines: {node: '>=12'}
-=======
   '@adobe/css-tools@4.4.4':
     resolution: {integrity: sha512-Elp+iwUx5rN5+Y8xLt5/GRoG20WGoDCQ/1Fb+1LiGtvwbDavuSk0jhD/eZdckHAuzcDzccnkv+rEjyWfRx18gg==}
->>>>>>> be177bf1
 
   '@babel/code-frame@7.27.1':
     resolution: {integrity: sha512-cjQ7ZlQ0Mv3b47hABuTevyTuYN4i+loJKGeV9flcCgIK37cCXRh+L1bd3iBHlynerhQ7BhCkn2BPbQUL+rGqFg==}
@@ -563,8 +542,8 @@
   '@radix-ui/primitive@1.1.3':
     resolution: {integrity: sha512-JTF99U/6XIjCBo0wqkU5sK10glYe27MRRsfwoiq5zzOEZLHU3A3KCMa5X/azekYRCJ0HlwI0crAXS/5dEHTzDg==}
 
-  '@radix-ui/react-accordion@1.2.12':
-    resolution: {integrity: sha512-T4nygeh9YE9dLRPhAHSeOZi7HBXo+0kYIPJXayZfvWOWA0+n3dESrZbjfDPUABkUNym6Hd+f2IR113To8D2GPA==}
+  '@radix-ui/react-arrow@1.1.7':
+    resolution: {integrity: sha512-F+M1tLhO+mlQaOWspE8Wstg+z6PwxwRd8oQ8IXceWz92kfAmalTRf0EjrouQeo7QssEPfCn05B4Ihs1K9WQ/7w==}
     peerDependencies:
       '@types/react': '*'
       '@types/react-dom': '*'
@@ -576,8 +555,8 @@
       '@types/react-dom':
         optional: true
 
-  '@radix-ui/react-arrow@1.1.7':
-    resolution: {integrity: sha512-F+M1tLhO+mlQaOWspE8Wstg+z6PwxwRd8oQ8IXceWz92kfAmalTRf0EjrouQeo7QssEPfCn05B4Ihs1K9WQ/7w==}
+  '@radix-ui/react-collection@1.1.7':
+    resolution: {integrity: sha512-Fh9rGN0MoI4ZFUNyfFVNU4y9LUz93u9/0K+yLgA2bwRojxM8JU1DyvvMBabnZPBgMWREAJvU2jjVzq+LrFUglw==}
     peerDependencies:
       '@types/react': '*'
       '@types/react-dom': '*'
@@ -589,8 +568,26 @@
       '@types/react-dom':
         optional: true
 
-  '@radix-ui/react-collapsible@1.1.12':
-    resolution: {integrity: sha512-Uu+mSh4agx2ib1uIGPP4/CKNULyajb3p92LsVXmH2EHVMTfZWpll88XJ0j4W0z3f8NK1eYl1+Mf/szHPmcHzyA==}
+  '@radix-ui/react-compose-refs@1.1.2':
+    resolution: {integrity: sha512-z4eqJvfiNnFMHIIvXP3CY57y2WJs5g2v3X0zm9mEJkrkNv4rDxu+sg9Jh8EkXyeqBkB7SOcboo9dMVqhyrACIg==}
+    peerDependencies:
+      '@types/react': '*'
+      react: ^16.8 || ^17.0 || ^18.0 || ^19.0 || ^19.0.0-rc
+    peerDependenciesMeta:
+      '@types/react':
+        optional: true
+
+  '@radix-ui/react-context@1.1.2':
+    resolution: {integrity: sha512-jCi/QKUM2r1Ju5a3J64TH2A5SpKAgh0LpknyqdQ4m6DCV0xJ2HG1xARRwNGPQfi1SLdLWZ1OJz6F4OMBBNiGJA==}
+    peerDependencies:
+      '@types/react': '*'
+      react: ^16.8 || ^17.0 || ^18.0 || ^19.0 || ^19.0.0-rc
+    peerDependenciesMeta:
+      '@types/react':
+        optional: true
+
+  '@radix-ui/react-dialog@1.1.15':
+    resolution: {integrity: sha512-TCglVRtzlffRNxRMEyR36DGBLJpeusFcgMVD9PZEzAKnUs1lKCgX5u9BmC2Yg+LL9MgZDugFFs1Vl+Jp4t/PGw==}
     peerDependencies:
       '@types/react': '*'
       '@types/react-dom': '*'
@@ -602,8 +599,17 @@
       '@types/react-dom':
         optional: true
 
-  '@radix-ui/react-collection@1.1.7':
-    resolution: {integrity: sha512-Fh9rGN0MoI4ZFUNyfFVNU4y9LUz93u9/0K+yLgA2bwRojxM8JU1DyvvMBabnZPBgMWREAJvU2jjVzq+LrFUglw==}
+  '@radix-ui/react-direction@1.1.1':
+    resolution: {integrity: sha512-1UEWRX6jnOA2y4H5WczZ44gOOjTEmlqv1uNW4GAJEO5+bauCBhv8snY65Iw5/VOS/ghKN9gr2KjnLKxrsvoMVw==}
+    peerDependencies:
+      '@types/react': '*'
+      react: ^16.8 || ^17.0 || ^18.0 || ^19.0 || ^19.0.0-rc
+    peerDependenciesMeta:
+      '@types/react':
+        optional: true
+
+  '@radix-ui/react-dismissable-layer@1.1.11':
+    resolution: {integrity: sha512-Nqcp+t5cTB8BinFkZgXiMJniQH0PsUt2k51FUhbdfeKvc4ACcG2uQniY/8+h1Yv6Kza4Q7lD7PQV0z0oicE0Mg==}
     peerDependencies:
       '@types/react': '*'
       '@types/react-dom': '*'
@@ -615,8 +621,8 @@
       '@types/react-dom':
         optional: true
 
-  '@radix-ui/react-compose-refs@1.1.2':
-    resolution: {integrity: sha512-z4eqJvfiNnFMHIIvXP3CY57y2WJs5g2v3X0zm9mEJkrkNv4rDxu+sg9Jh8EkXyeqBkB7SOcboo9dMVqhyrACIg==}
+  '@radix-ui/react-focus-guards@1.1.3':
+    resolution: {integrity: sha512-0rFg/Rj2Q62NCm62jZw0QX7a3sz6QCQU0LpZdNrJX8byRGaGVTqbrW9jAoIAHyMQqsNpeZ81YgSizOt5WXq0Pw==}
     peerDependencies:
       '@types/react': '*'
       react: ^16.8 || ^17.0 || ^18.0 || ^19.0 || ^19.0.0-rc
@@ -624,17 +630,8 @@
       '@types/react':
         optional: true
 
-  '@radix-ui/react-context@1.1.2':
-    resolution: {integrity: sha512-jCi/QKUM2r1Ju5a3J64TH2A5SpKAgh0LpknyqdQ4m6DCV0xJ2HG1xARRwNGPQfi1SLdLWZ1OJz6F4OMBBNiGJA==}
-    peerDependencies:
-      '@types/react': '*'
-      react: ^16.8 || ^17.0 || ^18.0 || ^19.0 || ^19.0.0-rc
-    peerDependenciesMeta:
-      '@types/react':
-        optional: true
-
-  '@radix-ui/react-dialog@1.1.15':
-    resolution: {integrity: sha512-TCglVRtzlffRNxRMEyR36DGBLJpeusFcgMVD9PZEzAKnUs1lKCgX5u9BmC2Yg+LL9MgZDugFFs1Vl+Jp4t/PGw==}
+  '@radix-ui/react-focus-scope@1.1.7':
+    resolution: {integrity: sha512-t2ODlkXBQyn7jkl6TNaw/MtVEVvIGelJDCG41Okq/KwUsJBwQ4XVZsHAVUkK4mBv3ewiAS3PGuUWuY2BoK4ZUw==}
     peerDependencies:
       '@types/react': '*'
       '@types/react-dom': '*'
@@ -646,8 +643,8 @@
       '@types/react-dom':
         optional: true
 
-  '@radix-ui/react-direction@1.1.1':
-    resolution: {integrity: sha512-1UEWRX6jnOA2y4H5WczZ44gOOjTEmlqv1uNW4GAJEO5+bauCBhv8snY65Iw5/VOS/ghKN9gr2KjnLKxrsvoMVw==}
+  '@radix-ui/react-id@1.1.1':
+    resolution: {integrity: sha512-kGkGegYIdQsOb4XjsfM97rXsiHaBwco+hFI66oO4s9LU+PLAC5oJ7khdOVFxkhsmlbpUqDAvXw11CluXP+jkHg==}
     peerDependencies:
       '@types/react': '*'
       react: ^16.8 || ^17.0 || ^18.0 || ^19.0 || ^19.0.0-rc
@@ -655,8 +652,8 @@
       '@types/react':
         optional: true
 
-  '@radix-ui/react-dismissable-layer@1.1.11':
-    resolution: {integrity: sha512-Nqcp+t5cTB8BinFkZgXiMJniQH0PsUt2k51FUhbdfeKvc4ACcG2uQniY/8+h1Yv6Kza4Q7lD7PQV0z0oicE0Mg==}
+  '@radix-ui/react-label@2.1.7':
+    resolution: {integrity: sha512-YT1GqPSL8kJn20djelMX7/cTRp/Y9w5IZHvfxQTVHrOqa2yMl7i/UfMqKRU5V7mEyKTrUVgJXhNQPVCG8PBLoQ==}
     peerDependencies:
       '@types/react': '*'
       '@types/react-dom': '*'
@@ -668,8 +665,8 @@
       '@types/react-dom':
         optional: true
 
-  '@radix-ui/react-dropdown-menu@2.1.16':
-    resolution: {integrity: sha512-1PLGQEynI/3OX/ftV54COn+3Sud/Mn8vALg2rWnBLnRaGtJDduNW/22XjlGgPdpcIbiQxjKtb7BkcjP00nqfJw==}
+  '@radix-ui/react-popover@1.1.15':
+    resolution: {integrity: sha512-kr0X2+6Yy/vJzLYJUPCZEc8SfQcf+1COFoAqauJm74umQhta9M7lNJHP7QQS3vkvcGLQUbWpMzwrXYwrYztHKA==}
     peerDependencies:
       '@types/react': '*'
       '@types/react-dom': '*'
@@ -681,17 +678,8 @@
       '@types/react-dom':
         optional: true
 
-  '@radix-ui/react-focus-guards@1.1.3':
-    resolution: {integrity: sha512-0rFg/Rj2Q62NCm62jZw0QX7a3sz6QCQU0LpZdNrJX8byRGaGVTqbrW9jAoIAHyMQqsNpeZ81YgSizOt5WXq0Pw==}
-    peerDependencies:
-      '@types/react': '*'
-      react: ^16.8 || ^17.0 || ^18.0 || ^19.0 || ^19.0.0-rc
-    peerDependenciesMeta:
-      '@types/react':
-        optional: true
-
-  '@radix-ui/react-focus-scope@1.1.7':
-    resolution: {integrity: sha512-t2ODlkXBQyn7jkl6TNaw/MtVEVvIGelJDCG41Okq/KwUsJBwQ4XVZsHAVUkK4mBv3ewiAS3PGuUWuY2BoK4ZUw==}
+  '@radix-ui/react-popper@1.2.8':
+    resolution: {integrity: sha512-0NJQ4LFFUuWkE7Oxf0htBKS6zLkkjBH+hM1uk7Ng705ReR8m/uelduy1DBo0PyBXPKVnBA6YBlU94MBGXrSBCw==}
     peerDependencies:
       '@types/react': '*'
       '@types/react-dom': '*'
@@ -703,17 +691,8 @@
       '@types/react-dom':
         optional: true
 
-  '@radix-ui/react-id@1.1.1':
-    resolution: {integrity: sha512-kGkGegYIdQsOb4XjsfM97rXsiHaBwco+hFI66oO4s9LU+PLAC5oJ7khdOVFxkhsmlbpUqDAvXw11CluXP+jkHg==}
-    peerDependencies:
-      '@types/react': '*'
-      react: ^16.8 || ^17.0 || ^18.0 || ^19.0 || ^19.0.0-rc
-    peerDependenciesMeta:
-      '@types/react':
-        optional: true
-
-  '@radix-ui/react-label@2.1.7':
-    resolution: {integrity: sha512-YT1GqPSL8kJn20djelMX7/cTRp/Y9w5IZHvfxQTVHrOqa2yMl7i/UfMqKRU5V7mEyKTrUVgJXhNQPVCG8PBLoQ==}
+  '@radix-ui/react-portal@1.1.9':
+    resolution: {integrity: sha512-bpIxvq03if6UNwXZ+HTK71JLh4APvnXntDc6XOX8UVq4XQOVl7lwok0AvIl+b8zgCw3fSaVTZMpAPPagXbKmHQ==}
     peerDependencies:
       '@types/react': '*'
       '@types/react-dom': '*'
@@ -725,8 +704,8 @@
       '@types/react-dom':
         optional: true
 
-  '@radix-ui/react-menu@2.1.16':
-    resolution: {integrity: sha512-72F2T+PLlphrqLcAotYPp0uJMr5SjP5SL01wfEspJbru5Zs5vQaSHb4VB3ZMJPimgHHCHG7gMOeOB9H3Hdmtxg==}
+  '@radix-ui/react-presence@1.1.5':
+    resolution: {integrity: sha512-/jfEwNDdQVBCNvjkGit4h6pMOzq8bHkopq458dPt2lMjx+eBQUohZNG9A7DtO/O5ukSbxuaNGXMjHicgwy6rQQ==}
     peerDependencies:
       '@types/react': '*'
       '@types/react-dom': '*'
@@ -738,8 +717,8 @@
       '@types/react-dom':
         optional: true
 
-  '@radix-ui/react-popover@1.1.15':
-    resolution: {integrity: sha512-kr0X2+6Yy/vJzLYJUPCZEc8SfQcf+1COFoAqauJm74umQhta9M7lNJHP7QQS3vkvcGLQUbWpMzwrXYwrYztHKA==}
+  '@radix-ui/react-primitive@2.1.3':
+    resolution: {integrity: sha512-m9gTwRkhy2lvCPe6QJp4d3G1TYEUHn/FzJUtq9MjH46an1wJU+GdoGC5VLof8RX8Ft/DlpshApkhswDLZzHIcQ==}
     peerDependencies:
       '@types/react': '*'
       '@types/react-dom': '*'
@@ -751,8 +730,8 @@
       '@types/react-dom':
         optional: true
 
-  '@radix-ui/react-popper@1.2.8':
-    resolution: {integrity: sha512-0NJQ4LFFUuWkE7Oxf0htBKS6zLkkjBH+hM1uk7Ng705ReR8m/uelduy1DBo0PyBXPKVnBA6YBlU94MBGXrSBCw==}
+  '@radix-ui/react-select@2.2.6':
+    resolution: {integrity: sha512-I30RydO+bnn2PQztvo25tswPH+wFBjehVGtmagkU78yMdwTwVf12wnAOF+AeP8S2N8xD+5UPbGhkUfPyvT+mwQ==}
     peerDependencies:
       '@types/react': '*'
       '@types/react-dom': '*'
@@ -764,71 +743,6 @@
       '@types/react-dom':
         optional: true
 
-  '@radix-ui/react-portal@1.1.9':
-    resolution: {integrity: sha512-bpIxvq03if6UNwXZ+HTK71JLh4APvnXntDc6XOX8UVq4XQOVl7lwok0AvIl+b8zgCw3fSaVTZMpAPPagXbKmHQ==}
-    peerDependencies:
-      '@types/react': '*'
-      '@types/react-dom': '*'
-      react: ^16.8 || ^17.0 || ^18.0 || ^19.0 || ^19.0.0-rc
-      react-dom: ^16.8 || ^17.0 || ^18.0 || ^19.0 || ^19.0.0-rc
-    peerDependenciesMeta:
-      '@types/react':
-        optional: true
-      '@types/react-dom':
-        optional: true
-
-  '@radix-ui/react-presence@1.1.5':
-    resolution: {integrity: sha512-/jfEwNDdQVBCNvjkGit4h6pMOzq8bHkopq458dPt2lMjx+eBQUohZNG9A7DtO/O5ukSbxuaNGXMjHicgwy6rQQ==}
-    peerDependencies:
-      '@types/react': '*'
-      '@types/react-dom': '*'
-      react: ^16.8 || ^17.0 || ^18.0 || ^19.0 || ^19.0.0-rc
-      react-dom: ^16.8 || ^17.0 || ^18.0 || ^19.0 || ^19.0.0-rc
-    peerDependenciesMeta:
-      '@types/react':
-        optional: true
-      '@types/react-dom':
-        optional: true
-
-  '@radix-ui/react-primitive@2.1.3':
-    resolution: {integrity: sha512-m9gTwRkhy2lvCPe6QJp4d3G1TYEUHn/FzJUtq9MjH46an1wJU+GdoGC5VLof8RX8Ft/DlpshApkhswDLZzHIcQ==}
-    peerDependencies:
-      '@types/react': '*'
-      '@types/react-dom': '*'
-      react: ^16.8 || ^17.0 || ^18.0 || ^19.0 || ^19.0.0-rc
-      react-dom: ^16.8 || ^17.0 || ^18.0 || ^19.0 || ^19.0.0-rc
-    peerDependenciesMeta:
-      '@types/react':
-        optional: true
-      '@types/react-dom':
-        optional: true
-
-  '@radix-ui/react-roving-focus@1.1.11':
-    resolution: {integrity: sha512-7A6S9jSgm/S+7MdtNDSb+IU859vQqJ/QAtcYQcfFC6W8RS4IxIZDldLR0xqCFZ6DCyrQLjLPsxtTNch5jVA4lA==}
-    peerDependencies:
-      '@types/react': '*'
-      '@types/react-dom': '*'
-      react: ^16.8 || ^17.0 || ^18.0 || ^19.0 || ^19.0.0-rc
-      react-dom: ^16.8 || ^17.0 || ^18.0 || ^19.0 || ^19.0.0-rc
-    peerDependenciesMeta:
-      '@types/react':
-        optional: true
-      '@types/react-dom':
-        optional: true
-
-  '@radix-ui/react-select@2.2.6':
-    resolution: {integrity: sha512-I30RydO+bnn2PQztvo25tswPH+wFBjehVGtmagkU78yMdwTwVf12wnAOF+AeP8S2N8xD+5UPbGhkUfPyvT+mwQ==}
-    peerDependencies:
-      '@types/react': '*'
-      '@types/react-dom': '*'
-      react: ^16.8 || ^17.0 || ^18.0 || ^19.0 || ^19.0.0-rc
-      react-dom: ^16.8 || ^17.0 || ^18.0 || ^19.0 || ^19.0.0-rc
-    peerDependenciesMeta:
-      '@types/react':
-        optional: true
-      '@types/react-dom':
-        optional: true
-
   '@radix-ui/react-slot@1.2.3':
     resolution: {integrity: sha512-aeNmHnBxbi2St0au6VBVC7JXFlhLlOnvIIlePNniyUNAClzmtAUEY8/pBiK3iHjufOlwA+c20/8jngo7xcrg8A==}
     peerDependencies:
@@ -836,19 +750,6 @@
       react: ^16.8 || ^17.0 || ^18.0 || ^19.0 || ^19.0.0-rc
     peerDependenciesMeta:
       '@types/react':
-        optional: true
-
-  '@radix-ui/react-switch@1.2.6':
-    resolution: {integrity: sha512-bByzr1+ep1zk4VubeEVViV592vu2lHE2BZY5OnzehZqOOgogN80+mNtCqPkhn2gklJqOpxWgPoYTSnhBCqpOXQ==}
-    peerDependencies:
-      '@types/react': '*'
-      '@types/react-dom': '*'
-      react: ^16.8 || ^17.0 || ^18.0 || ^19.0 || ^19.0.0-rc
-      react-dom: ^16.8 || ^17.0 || ^18.0 || ^19.0 || ^19.0.0-rc
-    peerDependenciesMeta:
-      '@types/react':
-        optional: true
-      '@types/react-dom':
         optional: true
 
   '@radix-ui/react-use-callback-ref@1.1.1':
@@ -1506,9 +1407,6 @@
   date-easter@1.0.3:
     resolution: {integrity: sha512-aOViyIgpM4W0OWUiLqivznwTtuMlD/rdUWhc5IatYnplhPiWrLv75cnifaKYhmQwUBLAMWLNG4/9mlLIbXoGBQ==}
     engines: {node: '>=12.0.0'}
-
-  date-fns@4.1.0:
-    resolution: {integrity: sha512-Ukq0owbQXxa/U3EGtsdVBkR1w7KOQ5gIBqdH2hkvknzZPYvBxb/aa6E8L7tmjFtkwZBu3UXBbjIgPo/Ez4xaNg==}
 
   date-holidays-parser@3.4.7:
     resolution: {integrity: sha512-h09ZEtM6u5cYM6m1bX+1Ny9f+nLO9KVZUKNPEnH7lhbXYTfqZogaGTnhONswGeIJFF91UImIftS3CdM9HLW5oQ==}
@@ -2516,11 +2414,7 @@
 
 snapshots:
 
-<<<<<<< HEAD
-  '@2toad/profanity@3.2.0': {}
-=======
   '@adobe/css-tools@4.4.4': {}
->>>>>>> be177bf1
 
   '@babel/code-frame@7.27.1':
     dependencies:
@@ -2873,42 +2767,9 @@
 
   '@radix-ui/primitive@1.1.3': {}
 
-  '@radix-ui/react-accordion@1.2.12(@types/react-dom@19.1.9(@types/react@19.1.13))(@types/react@19.1.13)(react-dom@18.3.1(react@18.3.1))(react@18.3.1)':
-    dependencies:
-      '@radix-ui/primitive': 1.1.3
-      '@radix-ui/react-collapsible': 1.1.12(@types/react-dom@19.1.9(@types/react@19.1.13))(@types/react@19.1.13)(react-dom@18.3.1(react@18.3.1))(react@18.3.1)
-      '@radix-ui/react-collection': 1.1.7(@types/react-dom@19.1.9(@types/react@19.1.13))(@types/react@19.1.13)(react-dom@18.3.1(react@18.3.1))(react@18.3.1)
-      '@radix-ui/react-compose-refs': 1.1.2(@types/react@19.1.13)(react@18.3.1)
-      '@radix-ui/react-context': 1.1.2(@types/react@19.1.13)(react@18.3.1)
-      '@radix-ui/react-direction': 1.1.1(@types/react@19.1.13)(react@18.3.1)
-      '@radix-ui/react-id': 1.1.1(@types/react@19.1.13)(react@18.3.1)
+  '@radix-ui/react-arrow@1.1.7(@types/react-dom@19.1.9(@types/react@19.1.13))(@types/react@19.1.13)(react-dom@18.3.1(react@18.3.1))(react@18.3.1)':
+    dependencies:
       '@radix-ui/react-primitive': 2.1.3(@types/react-dom@19.1.9(@types/react@19.1.13))(@types/react@19.1.13)(react-dom@18.3.1(react@18.3.1))(react@18.3.1)
-      '@radix-ui/react-use-controllable-state': 1.2.2(@types/react@19.1.13)(react@18.3.1)
-      react: 18.3.1
-      react-dom: 18.3.1(react@18.3.1)
-    optionalDependencies:
-      '@types/react': 19.1.13
-      '@types/react-dom': 19.1.9(@types/react@19.1.13)
-
-  '@radix-ui/react-arrow@1.1.7(@types/react-dom@19.1.9(@types/react@19.1.13))(@types/react@19.1.13)(react-dom@18.3.1(react@18.3.1))(react@18.3.1)':
-    dependencies:
-      '@radix-ui/react-primitive': 2.1.3(@types/react-dom@19.1.9(@types/react@19.1.13))(@types/react@19.1.13)(react-dom@18.3.1(react@18.3.1))(react@18.3.1)
-      react: 18.3.1
-      react-dom: 18.3.1(react@18.3.1)
-    optionalDependencies:
-      '@types/react': 19.1.13
-      '@types/react-dom': 19.1.9(@types/react@19.1.13)
-
-  '@radix-ui/react-collapsible@1.1.12(@types/react-dom@19.1.9(@types/react@19.1.13))(@types/react@19.1.13)(react-dom@18.3.1(react@18.3.1))(react@18.3.1)':
-    dependencies:
-      '@radix-ui/primitive': 1.1.3
-      '@radix-ui/react-compose-refs': 1.1.2(@types/react@19.1.13)(react@18.3.1)
-      '@radix-ui/react-context': 1.1.2(@types/react@19.1.13)(react@18.3.1)
-      '@radix-ui/react-id': 1.1.1(@types/react@19.1.13)(react@18.3.1)
-      '@radix-ui/react-presence': 1.1.5(@types/react-dom@19.1.9(@types/react@19.1.13))(@types/react@19.1.13)(react-dom@18.3.1(react@18.3.1))(react@18.3.1)
-      '@radix-ui/react-primitive': 2.1.3(@types/react-dom@19.1.9(@types/react@19.1.13))(@types/react@19.1.13)(react-dom@18.3.1(react@18.3.1))(react@18.3.1)
-      '@radix-ui/react-use-controllable-state': 1.2.2(@types/react@19.1.13)(react@18.3.1)
-      '@radix-ui/react-use-layout-effect': 1.1.1(@types/react@19.1.13)(react@18.3.1)
       react: 18.3.1
       react-dom: 18.3.1(react@18.3.1)
     optionalDependencies:
@@ -2980,21 +2841,6 @@
       '@types/react': 19.1.13
       '@types/react-dom': 19.1.9(@types/react@19.1.13)
 
-  '@radix-ui/react-dropdown-menu@2.1.16(@types/react-dom@19.1.9(@types/react@19.1.13))(@types/react@19.1.13)(react-dom@18.3.1(react@18.3.1))(react@18.3.1)':
-    dependencies:
-      '@radix-ui/primitive': 1.1.3
-      '@radix-ui/react-compose-refs': 1.1.2(@types/react@19.1.13)(react@18.3.1)
-      '@radix-ui/react-context': 1.1.2(@types/react@19.1.13)(react@18.3.1)
-      '@radix-ui/react-id': 1.1.1(@types/react@19.1.13)(react@18.3.1)
-      '@radix-ui/react-menu': 2.1.16(@types/react-dom@19.1.9(@types/react@19.1.13))(@types/react@19.1.13)(react-dom@18.3.1(react@18.3.1))(react@18.3.1)
-      '@radix-ui/react-primitive': 2.1.3(@types/react-dom@19.1.9(@types/react@19.1.13))(@types/react@19.1.13)(react-dom@18.3.1(react@18.3.1))(react@18.3.1)
-      '@radix-ui/react-use-controllable-state': 1.2.2(@types/react@19.1.13)(react@18.3.1)
-      react: 18.3.1
-      react-dom: 18.3.1(react@18.3.1)
-    optionalDependencies:
-      '@types/react': 19.1.13
-      '@types/react-dom': 19.1.9(@types/react@19.1.13)
-
   '@radix-ui/react-focus-guards@1.1.3(@types/react@19.1.13)(react@18.3.1)':
     dependencies:
       react: 18.3.1
@@ -3024,32 +2870,6 @@
       '@radix-ui/react-primitive': 2.1.3(@types/react-dom@19.1.9(@types/react@19.1.13))(@types/react@19.1.13)(react-dom@18.3.1(react@18.3.1))(react@18.3.1)
       react: 18.3.1
       react-dom: 18.3.1(react@18.3.1)
-    optionalDependencies:
-      '@types/react': 19.1.13
-      '@types/react-dom': 19.1.9(@types/react@19.1.13)
-
-  '@radix-ui/react-menu@2.1.16(@types/react-dom@19.1.9(@types/react@19.1.13))(@types/react@19.1.13)(react-dom@18.3.1(react@18.3.1))(react@18.3.1)':
-    dependencies:
-      '@radix-ui/primitive': 1.1.3
-      '@radix-ui/react-collection': 1.1.7(@types/react-dom@19.1.9(@types/react@19.1.13))(@types/react@19.1.13)(react-dom@18.3.1(react@18.3.1))(react@18.3.1)
-      '@radix-ui/react-compose-refs': 1.1.2(@types/react@19.1.13)(react@18.3.1)
-      '@radix-ui/react-context': 1.1.2(@types/react@19.1.13)(react@18.3.1)
-      '@radix-ui/react-direction': 1.1.1(@types/react@19.1.13)(react@18.3.1)
-      '@radix-ui/react-dismissable-layer': 1.1.11(@types/react-dom@19.1.9(@types/react@19.1.13))(@types/react@19.1.13)(react-dom@18.3.1(react@18.3.1))(react@18.3.1)
-      '@radix-ui/react-focus-guards': 1.1.3(@types/react@19.1.13)(react@18.3.1)
-      '@radix-ui/react-focus-scope': 1.1.7(@types/react-dom@19.1.9(@types/react@19.1.13))(@types/react@19.1.13)(react-dom@18.3.1(react@18.3.1))(react@18.3.1)
-      '@radix-ui/react-id': 1.1.1(@types/react@19.1.13)(react@18.3.1)
-      '@radix-ui/react-popper': 1.2.8(@types/react-dom@19.1.9(@types/react@19.1.13))(@types/react@19.1.13)(react-dom@18.3.1(react@18.3.1))(react@18.3.1)
-      '@radix-ui/react-portal': 1.1.9(@types/react-dom@19.1.9(@types/react@19.1.13))(@types/react@19.1.13)(react-dom@18.3.1(react@18.3.1))(react@18.3.1)
-      '@radix-ui/react-presence': 1.1.5(@types/react-dom@19.1.9(@types/react@19.1.13))(@types/react@19.1.13)(react-dom@18.3.1(react@18.3.1))(react@18.3.1)
-      '@radix-ui/react-primitive': 2.1.3(@types/react-dom@19.1.9(@types/react@19.1.13))(@types/react@19.1.13)(react-dom@18.3.1(react@18.3.1))(react@18.3.1)
-      '@radix-ui/react-roving-focus': 1.1.11(@types/react-dom@19.1.9(@types/react@19.1.13))(@types/react@19.1.13)(react-dom@18.3.1(react@18.3.1))(react@18.3.1)
-      '@radix-ui/react-slot': 1.2.3(@types/react@19.1.13)(react@18.3.1)
-      '@radix-ui/react-use-callback-ref': 1.1.1(@types/react@19.1.13)(react@18.3.1)
-      aria-hidden: 1.2.6
-      react: 18.3.1
-      react-dom: 18.3.1(react@18.3.1)
-      react-remove-scroll: 2.7.1(@types/react@19.1.13)(react@18.3.1)
     optionalDependencies:
       '@types/react': 19.1.13
       '@types/react-dom': 19.1.9(@types/react@19.1.13)
@@ -3118,23 +2938,6 @@
   '@radix-ui/react-primitive@2.1.3(@types/react-dom@19.1.9(@types/react@19.1.13))(@types/react@19.1.13)(react-dom@18.3.1(react@18.3.1))(react@18.3.1)':
     dependencies:
       '@radix-ui/react-slot': 1.2.3(@types/react@19.1.13)(react@18.3.1)
-      react: 18.3.1
-      react-dom: 18.3.1(react@18.3.1)
-    optionalDependencies:
-      '@types/react': 19.1.13
-      '@types/react-dom': 19.1.9(@types/react@19.1.13)
-
-  '@radix-ui/react-roving-focus@1.1.11(@types/react-dom@19.1.9(@types/react@19.1.13))(@types/react@19.1.13)(react-dom@18.3.1(react@18.3.1))(react@18.3.1)':
-    dependencies:
-      '@radix-ui/primitive': 1.1.3
-      '@radix-ui/react-collection': 1.1.7(@types/react-dom@19.1.9(@types/react@19.1.13))(@types/react@19.1.13)(react-dom@18.3.1(react@18.3.1))(react@18.3.1)
-      '@radix-ui/react-compose-refs': 1.1.2(@types/react@19.1.13)(react@18.3.1)
-      '@radix-ui/react-context': 1.1.2(@types/react@19.1.13)(react@18.3.1)
-      '@radix-ui/react-direction': 1.1.1(@types/react@19.1.13)(react@18.3.1)
-      '@radix-ui/react-id': 1.1.1(@types/react@19.1.13)(react@18.3.1)
-      '@radix-ui/react-primitive': 2.1.3(@types/react-dom@19.1.9(@types/react@19.1.13))(@types/react@19.1.13)(react-dom@18.3.1(react@18.3.1))(react@18.3.1)
-      '@radix-ui/react-use-callback-ref': 1.1.1(@types/react@19.1.13)(react@18.3.1)
-      '@radix-ui/react-use-controllable-state': 1.2.2(@types/react@19.1.13)(react@18.3.1)
       react: 18.3.1
       react-dom: 18.3.1(react@18.3.1)
     optionalDependencies:
@@ -3177,21 +2980,6 @@
     optionalDependencies:
       '@types/react': 19.1.13
 
-  '@radix-ui/react-switch@1.2.6(@types/react-dom@19.1.9(@types/react@19.1.13))(@types/react@19.1.13)(react-dom@18.3.1(react@18.3.1))(react@18.3.1)':
-    dependencies:
-      '@radix-ui/primitive': 1.1.3
-      '@radix-ui/react-compose-refs': 1.1.2(@types/react@19.1.13)(react@18.3.1)
-      '@radix-ui/react-context': 1.1.2(@types/react@19.1.13)(react@18.3.1)
-      '@radix-ui/react-primitive': 2.1.3(@types/react-dom@19.1.9(@types/react@19.1.13))(@types/react@19.1.13)(react-dom@18.3.1(react@18.3.1))(react@18.3.1)
-      '@radix-ui/react-use-controllable-state': 1.2.2(@types/react@19.1.13)(react@18.3.1)
-      '@radix-ui/react-use-previous': 1.1.1(@types/react@19.1.13)(react@18.3.1)
-      '@radix-ui/react-use-size': 1.1.1(@types/react@19.1.13)(react@18.3.1)
-      react: 18.3.1
-      react-dom: 18.3.1(react@18.3.1)
-    optionalDependencies:
-      '@types/react': 19.1.13
-      '@types/react-dom': 19.1.9(@types/react@19.1.13)
-
   '@radix-ui/react-use-callback-ref@1.1.1(@types/react@19.1.13)(react@18.3.1)':
     dependencies:
       react: 18.3.1
@@ -3834,8 +3622,6 @@
       astronomia: 4.2.0
 
   date-easter@1.0.3: {}
-
-  date-fns@4.1.0: {}
 
   date-holidays-parser@3.4.7:
     dependencies:
